--- conflicted
+++ resolved
@@ -22,26 +22,14 @@
         }).and_then(move |(c, user)| {
                 let uid = user.unwrap().get::<u32, _>("id").unwrap();
 
-<<<<<<< HEAD
                 c.drop_exec(
                     "SELECT user_stats.* FROM user_stats WHERE user_stats.id = ?",
-=======
-                // most popular tag
-                c.prep_exec(
-                    "SELECT  `tags`.`id`, COUNT(*) AS `count` FROM `taggings` \
-                     INNER JOIN `tags` ON `taggings`.`tag_id` = `tags`.`id` \
-                     INNER JOIN `stories` ON `stories`.`id` = `taggings`.`story_id` \
-                     WHERE `tags`.`inactive` = 0 \
-                     AND `stories`.`user_id` = ? \
-                     GROUP BY `tags`.`id` \
-                     ORDER BY `count` desc LIMIT 1",
->>>>>>> f20f6beb
                     (uid,),
                 ).and_then(move |c| {
                     // most popular tag
                     c.prep_exec(
-                        "SELECT  `tags`.`id`, COUNT(*) AS `count` FROM `tags` \
-                         INNER JOIN `taggings` ON `taggings`.`tag_id` = `tags`.`id` \
+                        "SELECT  `tags`.`id`, COUNT(*) AS `count` FROM `taggings` \
+                         INNER JOIN `tags` ON `taggings`.`tag_id` = `tags`.`id` \
                          INNER JOIN `stories` ON `stories`.`id` = `taggings`.`story_id` \
                          WHERE `tags`.`inactive` = 0 \
                          AND `stories`.`user_id` = ? \
