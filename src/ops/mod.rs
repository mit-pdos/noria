pub mod base;
pub mod aggregate;
pub mod latest;
pub mod join;
pub mod union;

use flow;
use query;
use backlog;
use shortcut;
use parking_lot;

use std::convert;
use std::fmt;
use std::fmt::Debug;
use std::sync;
use std::collections::HashMap;

/// A record is a single positive or negative data record with an associated time stamp.
#[derive(Clone, PartialEq, Eq, Debug)]
pub enum Record {
    Positive(Vec<query::DataType>, i64),
    Negative(Vec<query::DataType>, i64),
}

impl Record {
    pub fn rec(&self) -> &[query::DataType] {
        match *self {
            Record::Positive(ref v, _) => &v[..],
            Record::Negative(ref v, _) => &v[..],
        }
    }

    pub fn is_positive(&self) -> bool {
        if let Record::Positive(..) = *self {
            true
        } else {
            false
        }
    }

    pub fn ts(&self) -> i64 {
        match *self {
            Record::Positive(_, ts) => ts,
            Record::Negative(_, ts) => ts,
        }
    }

    pub fn extract(self) -> (Vec<query::DataType>, bool, i64) {
        match self {
            Record::Positive(v, ts) => (v, true, ts),
            Record::Negative(v, ts) => (v, false, ts),
        }
    }
}

impl From<(Vec<query::DataType>, i64, bool)> for Record {
    fn from(other: (Vec<query::DataType>, i64, bool)) -> Self {
        if other.2 {
            Record::Positive(other.0, other.1)
        } else {
            Record::Negative(other.0, other.1)
        }
    }
}

impl From<(Vec<query::DataType>, i64)> for Record {
    fn from(other: (Vec<query::DataType>, i64)) -> Self {
        Record::Positive(other.0, other.1)
    }
}

impl From<Vec<query::DataType>> for Record {
    fn from(other: Vec<query::DataType>) -> Self {
        (other, 0).into()
    }
}

/// Update is the smallest unit of data transmitted over edges in a data flow graph.
#[derive(Clone)]
pub enum Update {
    /// This update holds a set of records.
    Records(Vec<Record>),
}

impl From<Record> for Update {
    fn from(other: Record) -> Self {
        Update::Records(vec![other])
    }
}

impl From<Vec<query::DataType>> for Update {
    fn from(other: Vec<query::DataType>) -> Self {
        Update::Records(vec![other.into()])
    }
}

impl From<(Vec<query::DataType>, i64)> for Update {
    fn from(other: (Vec<query::DataType>, i64)) -> Self {
        Update::Records(vec![other.into()])
    }
}

type Params = Vec<shortcut::Value<query::DataType>>;
type AQ = HashMap<flow::NodeIndex,
                  Box<Fn(Params, i64) -> Vec<(Vec<query::DataType>, i64)> + Send + Sync>>;
type Datas = Vec<(Vec<query::DataType>, i64)>;

/// `NodeOp` represents the internal operations performed by a node. This trait is very similar to
/// `flow::View`, and for good reason. This is effectively the behavior of a node when there is no
/// materialization, and no multithreading. Those features are both added on by Node to expose a
/// `flow::View`. A NodeOp should not have, nor need, any mutable state (which is why all receivers
/// are `&`, not `&mut`). Instead, `self` should hold the node's internal configuration (e.g., what
/// fields to join on, how to aggregate).
///
/// It *might* be possible to merge forward and query (after all, they do very similar things), but
/// I haven't found a nice interface for that yet.
pub trait NodeOp: Debug {
    /// When a new update comes in to a node, this function is called with that update. The
    /// resulting update (if any) is sent to all child nodes. If the node is materialized, and the
    /// resulting update contains positive or negative records, the materialized state is updated
    /// appropriately.
    fn forward(&self,
               Update,
               flow::NodeIndex,
               i64,
               Option<&backlog::BufferedStore>,
               &AQ)
               -> Option<Update>;

    /// Called whenever this node is being queried for records, and it is not materialized. The
    /// node should use the list of ancestor query functions to fetch relevant data from upstream,
    /// and emit resulting records as they come in. Note that there may be no query, in which case
    /// all records should be returned.
    fn query(&self, Option<&query::Query>, i64, &AQ) -> Datas;

    /// Suggest fields of this view, or its ancestors, that would benefit from having an index.
    fn suggest_indexes(&self, flow::NodeIndex) -> HashMap<flow::NodeIndex, Vec<usize>>;

    /// Resolve where the given field originates from. If this view is materialized, None should be
    /// returned.
    fn resolve(&self, usize) -> Vec<(flow::NodeIndex, usize)>;
}

/// The set of node types supported by distributary.
pub enum NodeType {
    /// A base node. See `Base`.
    BaseNode(base::Base),
    /// An aggregation. See `Aggregator`.
    AggregateNode(aggregate::Aggregator),
    /// A join. See `Joiner`.
    JoinNode(join::Joiner),
    /// A latest. See `Latest`.
    LatestNode(latest::Latest),
    /// A union. See `Union`.
    UnionNode(union::Union),
    #[cfg(test)]
    /// A test operator for testing purposes.
    TestNode(tests::Tester),
}

impl NodeOp for NodeType {
    fn forward(&self,
               u: Update,
               src: flow::NodeIndex,
               ts: i64,
               db: Option<&backlog::BufferedStore>,
               aqfs: &AQ)
               -> Option<Update> {
        match *self {
            NodeType::BaseNode(ref n) => n.forward(u, src, ts, db, aqfs),
            NodeType::AggregateNode(ref n) => n.forward(u, src, ts, db, aqfs),
            NodeType::JoinNode(ref n) => n.forward(u, src, ts, db, aqfs),
            NodeType::LatestNode(ref n) => n.forward(u, src, ts, db, aqfs),
            NodeType::UnionNode(ref n) => n.forward(u, src, ts, db, aqfs),
            #[cfg(test)]
            NodeType::TestNode(ref n) => n.forward(u, src, ts, db, aqfs),
        }
    }

    fn query(&self, q: Option<&query::Query>, ts: i64, aqfs: &AQ) -> Datas {
        match *self {
            NodeType::BaseNode(ref n) => n.query(q, ts, aqfs),
            NodeType::AggregateNode(ref n) => n.query(q, ts, aqfs),
            NodeType::JoinNode(ref n) => n.query(q, ts, aqfs),
            NodeType::LatestNode(ref n) => n.query(q, ts, aqfs),
            NodeType::UnionNode(ref n) => n.query(q, ts, aqfs),
            #[cfg(test)]
            NodeType::TestNode(ref n) => n.query(q, ts, aqfs),
        }
    }

    fn suggest_indexes(&self, this: flow::NodeIndex) -> HashMap<flow::NodeIndex, Vec<usize>> {
        match *self {
            NodeType::BaseNode(ref n) => n.suggest_indexes(this),
            NodeType::AggregateNode(ref n) => n.suggest_indexes(this),
            NodeType::JoinNode(ref n) => n.suggest_indexes(this),
            NodeType::LatestNode(ref n) => n.suggest_indexes(this),
            NodeType::UnionNode(ref n) => n.suggest_indexes(this),
            #[cfg(test)]
            NodeType::TestNode(ref n) => n.suggest_indexes(this),
        }
    }

    fn resolve(&self, col: usize) -> Vec<(flow::NodeIndex, usize)> {
        match *self {
            NodeType::BaseNode(ref n) => n.resolve(col),
            NodeType::AggregateNode(ref n) => n.resolve(col),
            NodeType::JoinNode(ref n) => n.resolve(col),
            NodeType::LatestNode(ref n) => n.resolve(col),
            NodeType::UnionNode(ref n) => n.resolve(col),
            #[cfg(test)]
            NodeType::TestNode(ref n) => n.resolve(col),
        }
    }
}

impl Debug for NodeType {
    fn fmt(&self, f: &mut fmt::Formatter) -> fmt::Result {
        match *self {
            NodeType::BaseNode(ref n) => write!(f, "{:?}", n),
            NodeType::AggregateNode(ref n) => write!(f, "{:?}", n),
            NodeType::JoinNode(ref n) => write!(f, "{:?}", n),
            NodeType::LatestNode(ref n) => write!(f, "{:?}", n),
            NodeType::UnionNode(ref n) => write!(f, "{:?}", n),
            #[cfg(test)]
            NodeType::TestNode(ref n) => write!(f, "{:?}", n),
        }
    }
}

pub struct Node {
    name: String,
    fields: Vec<String>,
    data: sync::Arc<Option<parking_lot::RwLock<backlog::BufferedStore>>>,
    inner: sync::Arc<NodeType>,
}

impl Debug for Node {
    fn fmt(&self, f: &mut fmt::Formatter) -> fmt::Result {
        write!(f, "{:?}({:?})", self.name, *self.inner)
    }
}

impl flow::View<query::Query> for Node {
    type Update = Update;
    type Data = Vec<query::DataType>;
    type Params = Params;

    fn find(&self, aqs: &AQ, q: Option<query::Query>, ts: Option<i64>) -> Vec<(Self::Data, i64)> {
        // find and return matching rows
        if let Some(ref data) = *self.data {
            let rlock = data.read();
            if let Some(ref q) = q {
                rlock.find(&q.having[..], ts)
                    .into_iter()
                    .map(|(r, ts)| (q.project(r), ts))
                    .collect()
            } else {
                rlock.find(&[], ts)
                    .into_iter()
                    .map(|(r, ts)| (r.iter().cloned().collect(), ts))
                    .collect()
            }
        } else {
            // we are not materialized --- query.
            // if no timestamp was given to find, we query using the latest timestamp.
            //
            // TODO: what timestamp do we use here? it's not clear. there's always a race in which
            // our ancestor ends up absorbing that timestamp by the time the query reaches them :/
            let ts = ts.unwrap_or(i64::max_value());
            self.inner.query(q.as_ref(), ts, aqs)
        }
    }

    fn init_at(&self, init_ts: i64, aqs: &AQ) {
        if aqs.len() == 0 {
            // base tables have no state to import
            return;
        }

        // we only need to initialize if we are materialized
        if let Some(ref data) = *self.data {
            // we need to initialize this view before it can start accepting updates. we issue a
            // None query to all our ancestors, and then store all the materialized results.
            data.write().batch_import(self.inner.query(None, init_ts, aqs), init_ts);
        }
    }

    fn process(&self,
               mut u: Self::Update,
               src: flow::NodeIndex,
               q: Option<&query::Query>,
               ts: i64,
               aqs: &AQ)
               -> Option<Self::Update> {
        use std::ops::Deref;

        if let Some(q) = q {
            // the incoming update has not been projected through the query, and so does not fit
            // the expected input format. let's fix that.
            match u {
                Update::Records(ref mut rs) => {
                    for r in rs.iter_mut() {
                        let projected = q.project(&r.rec()[..]);
                        *r = (projected, r.ts(), r.is_positive()).into();
                    }
                }
            }
        }

        // lock the materialization if this view is materialized
        let mut data = self.data.deref().as_ref().and_then(|l| Some(l.write()));

        let new_u = self.inner.forward(u, src, ts, data.as_ref().and_then(|d| Some(&**d)), &*aqs);
        if let Some(ref new_u) = new_u {
            match *new_u {
                Update::Records(ref rs) => {
                    if let Some(ref mut data) = data {
                        data.add(rs.clone(), ts);
                    }
                }
            }
        }
        new_u
    }

    fn suggest_indexes(&self, this: flow::NodeIndex) -> HashMap<flow::NodeIndex, Vec<usize>> {
        self.inner.suggest_indexes(this)
    }

    fn resolve(&self, col: usize) -> Option<Vec<(flow::NodeIndex, usize)>> {
        if self.data.is_some() {
            None
        } else {
            Some(self.inner.resolve(col))
        }
    }

    fn add_index(&self, col: usize) {
        if let Some(ref data) = *self.data {
            let mut w = data.write();
            w.index(col, shortcut::idx::HashIndex::new());
        } else {
            unreachable!("should never add index to non-materialized view");
        }
    }

    fn safe(&self, ts: i64) {
        if let Some(ref data) = *self.data {
            let mut w = data.write();
            w.absorb(ts);
        }
    }

    fn operator(&self) -> Option<&NodeType> {
        Some(&*self.inner)
    }

    fn name(&self) -> &str {
        &*self.name
    }

    fn args(&self) -> &[String] {
        &self.fields[..]
    }
}

<<<<<<< HEAD
pub fn new<'a, NS, S: ?Sized, NO>(name: NS, fields: &[&'a S], materialized: bool, inner: NO) -> Node
=======
/// Construct a new `View` from one of the `NodeType` variants.
///
/// This methods takes a distributary operator and turns it into a full `View`, which can then be
/// used as a node in a `FlowGraph`. By setting `materialied` to true, the operator's outputs will
/// be materialized and transparently used for queries when they arrive. `fields` is used to give
/// human-friendly names to emitted values.
pub fn new<'a, S: ?Sized, NO>(fields: &[&'a S], materialized: bool, inner: NO) -> Node
>>>>>>> 4d6bbbdc
    where &'a S: Into<String>,
          NS: Into<String>,
          NO: NodeOp,
          NodeType: convert::From<NO>
{
    let mut data = None;
    if materialized {
        data = Some(parking_lot::RwLock::new(backlog::BufferedStore::new(fields.len())));
    }

    Node {
        name: name.into(),
        fields: fields.iter().map(|&s| s.into()).collect(),
        data: sync::Arc::new(data),
        inner: sync::Arc::new(NodeType::from(inner)),
    }
}

#[cfg(test)]
mod tests {
    use super::*;
    use super::AQ;
    use super::Datas;
    use flow;
    use query;
    use backlog;

    use std::time;
    use std::thread;

    use std::collections::HashMap;

    #[derive(Debug)]
    pub struct Tester(pub i64);

    impl From<Tester> for NodeType {
        fn from(b: Tester) -> NodeType {
            NodeType::TestNode(b)
        }
    }

    impl NodeOp for Tester {
        fn forward(&self,
                   u: Update,
                   _: flow::NodeIndex,
                   _: i64,
                   _: Option<&backlog::BufferedStore>,
                   _: &AQ)
                   -> Option<Update> {
            // forward
            match u {
                Update::Records(mut rs) => {
                    if let Some(Record::Positive(r, ts)) = rs.pop() {
                        if let query::DataType::Number(r) = r[0] {
                            Some(Update::Records(vec![Record::Positive(vec![(r + self.0).into()],
                                                                       ts)]))
                        } else {
                            unreachable!();
                        }
                    } else {
                        unreachable!();
                    }
                }
            }
        }

        fn query<'a>(&'a self, _: Option<&query::Query>, ts: i64, aqs: &AQ) -> Datas {
            // query all ancestors, emit r + c for each
            let rs = aqs.iter().flat_map(|(_, aq)| aq(vec![], ts));
            let c = self.0;
            rs.map(move |(r, ts)| {
                    if let query::DataType::Number(r) = r[0] {
                        (vec![(r + c).into()], ts)
                    } else {
                        unreachable!();
                    }
                })
                .collect()
        }

        fn suggest_indexes(&self, _: flow::NodeIndex) -> HashMap<flow::NodeIndex, Vec<usize>> {
            HashMap::new()
        }

        fn resolve(&self, _: usize) -> Vec<(flow::NodeIndex, usize)> {
            vec![]
        }
    }
    fn e2e_test(mat: bool) {
        use std::collections::HashSet;

        // set up graph
        let mut g = flow::FlowGraph::new();
        let all = query::Query::new(&[true], vec![]);
        let a = g.incorporate(new("a", &["a"], true, Tester(1)), vec![]);
        let b = g.incorporate(new("b", &["b"], true, Tester(2)), vec![]);
        let c = g.incorporate(new("c", &["c"], mat, Tester(4)),
                              vec![(all.clone(), a), (all.clone(), b)]);
        let d = g.incorporate(new("d", &["d"], mat, Tester(8)), vec![(all.clone(), c)]);
        let (put, get) = g.run(10);

        // send a value
        put[&a].send(vec![1.into()]);

        // state should now be:
        // a = [2]
        // b = []
        // c = [6]
        // d = [14]

        // give it some time to propagate
        thread::sleep(time::Duration::new(0, 10_000_000));

        // send another in
        put[&b].send(vec![16.into()]);

        // state should now be:
        // a = [2]
        // b = [18]
        // c = [6, 22]
        // d = [14, 30]

        // give it some time to propagate
        thread::sleep(time::Duration::new(0, 10_000_000));

        // reads only see records whose timestamp is *smaller* than the global minimum.
        // thus the 16 above won't be seen below. let's fix that.
        // first, send a write to increment the global min beyond the 16.
        put[&a].send(vec![32.into()]);
        // let it propagate and bump the mins
        thread::sleep(time::Duration::new(0, 10_000_000));
        // then, send another to make the nodes realize that their descendants' mins have changed.
        put[&a].send(vec![0.into()]);
        // let that propagate too
        thread::sleep(time::Duration::new(0, 10_000_000));

        // note that the first of these two updates may or may not be visible at the different
        // nodes, depending on whether the descendant's min has been updated following an update by
        // the time the sender of that update is checking for an updated descendant min.

        // check state
        // a
        let set = get[&a](None)
            .into_iter()
            .map(|mut v| v.pop().unwrap().into())
            .collect::<HashSet<i64>>();
        // must see 1+1
        assert!(set.contains(&2), format!("2 not in {:?}", set));
        // may see 32+1
        assert!(set.len() == 1 || (set.len() == 2 && set.contains(&33)),
                format!("32 not the extraneous entry in {:?}", set));

        // b
        let set = get[&b](None)
            .into_iter()
            .map(|mut v| v.pop().unwrap().into())
            .collect::<HashSet<i64>>();
        // must see 16+2
        assert!(set.contains(&18), format!("18 not in {:?}", set));
        // and nothing else
        assert_eq!(set.len(), 1);

        // c
        let set = get[&c](None)
            .into_iter()
            .map(|mut v| v.pop().unwrap().into())
            .collect::<HashSet<i64>>();
        // must see 1+1+4
        assert!(set.contains(&6), format!("6 not in {:?}", set));
        // must see 16+2+4
        assert!(set.contains(&22), format!("22 not in {:?}", set));
        if mat {
            // may see 32+1+4
            assert!(set.len() == 2 || (set.len() == 3 && set.contains(&37)),
                    format!("37 not the extraneous entry in {:?}", set));
        } else {
            // must see 32+1+4 (since it's past the ancestor min)
            assert!(set.contains(&37), format!("37 not in {:?}", set));
            // but must *not* see 0+1+4 (since it's not beyond the ancestor min)
            // TODO: test relaxed since queries on non-materialized nodes currently use i64::max
            if false {
                assert_eq!(set.len(), 3);
            } else {
                assert!(set.len() == 4 && set.contains(&5),
                        format!("5 not extraneous entry in {:?}", set));
            }
        }

        // d
        let set = get[&d](None)
            .into_iter()
            .map(|mut v| v.pop().unwrap().into())
            .collect::<HashSet<i64>>();
        // must see 1+1+4+8
        assert!(set.contains(&14), format!("14 not in {:?}", set));
        // must see 16+2+4+8
        assert!(set.contains(&30), format!("30 not in {:?}", set));
        // must see 32+1+4+8, because leaf views always absorb
        assert!(set.contains(&45), format!("45 not in {:?}", set));
        // won't see the 0 entry, because ancestor min hasn't increased
        if mat {
            assert_eq!(set.len(), 3);
        } else {
            // TODO: test relaxed since queries on non-materialized nodes currently use i64::max
            if false {
                assert_eq!(set.len(), 3);
            } else {
                assert!(set.len() == 4 && set.contains(&13),
                        format!("13 not extraneous entry in {:?}", set));
            }
        }
    }

    #[test]
    fn materialized() {
        e2e_test(true);
    }

    #[test]
    fn not_materialized() {
        e2e_test(false);
    }
}<|MERGE_RESOLUTION|>--- conflicted
+++ resolved
@@ -366,17 +366,13 @@
     }
 }
 
-<<<<<<< HEAD
-pub fn new<'a, NS, S: ?Sized, NO>(name: NS, fields: &[&'a S], materialized: bool, inner: NO) -> Node
-=======
 /// Construct a new `View` from one of the `NodeType` variants.
 ///
 /// This methods takes a distributary operator and turns it into a full `View`, which can then be
 /// used as a node in a `FlowGraph`. By setting `materialied` to true, the operator's outputs will
-/// be materialized and transparently used for queries when they arrive. `fields` is used to give
-/// human-friendly names to emitted values.
-pub fn new<'a, S: ?Sized, NO>(fields: &[&'a S], materialized: bool, inner: NO) -> Node
->>>>>>> 4d6bbbdc
+/// be materialized and transparently used for queries when they arrive. `name` and `fields` are
+/// used to give human-friendly values for the node and its record columns respectively.
+pub fn new<'a, NS, S: ?Sized, NO>(name: NS, fields: &[&'a S], materialized: bool, inner: NO) -> Node
     where &'a S: Into<String>,
           NS: Into<String>,
           NO: NodeOp,
