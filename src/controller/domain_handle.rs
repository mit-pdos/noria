--- conflicted
+++ resolved
@@ -22,147 +22,6 @@
     WrongReply(ControlReplyPacket),
 }
 
-<<<<<<< HEAD
-pub struct DomainInputHandle {
-    txs: Vec<TcpSender<Box<Packet>>>,
-}
-
-pub(crate) struct BatchSendHandle<'a> {
-    dih: &'a mut DomainInputHandle,
-    sent: Vec<usize>,
-    previous_shard: usize,
-}
-
-impl<'a> BatchSendHandle<'a> {
-    pub(crate) fn new(dih: &'a mut DomainInputHandle) -> Self {
-        let sent = vec![0; dih.txs.len()];
-        Self { previous_shard: 0, dih, sent }
-    }
-
-    pub(crate) fn enqueue(
-        &mut self,
-        mut p: Box<Packet>,
-        key: &[usize],
-        local: bool,
-    ) -> Result<(), tcp::SendError> {
-        if self.dih.txs.len() == 1 {
-            if local {
-                p = p.make_local();
-            }
-            self.dih.txs[0].send(p)?;
-            self.sent[0] += 1;
-        } else {
-            if key.is_empty() {
-                unreachable!("sharded base without a key?");
-            }
-            if key.len() != 1 {
-                // base sharded by complex key
-                unimplemented!();
-            }
-            let key_col = key[0];
-
-            let mut shard_writes = vec![Vec::new(); self.dih.txs.len()];
-            let mut data = p.take_data();
-            for r in data.drain(..) {
-                let shard = {
-                    let key = match r {
-                        Record::Positive(ref r) | Record::Negative(ref r) => &r[key_col],
-                        Record::BaseOperation(BaseOperation::Delete { ref key }) => &key[0],
-                        Record::BaseOperation(BaseOperation::Update { ref key, .. }) => &key[0],
-                        Record::BaseOperation(BaseOperation::InsertOrUpdate {
-                            ref row, ..
-                        }) => &row[key_col],
-                    };
-
-                    let s = dataflow::shard_by(key, self.dih.txs.len(), self.previous_shard);
-                    if *key == DataType::None {
-                        self.previous_shard = s;
-                    }
-
-                    s
-                };
-                shard_writes[shard].push(r);
-            }
-
-            for (s, rs) in shard_writes.drain(..).enumerate() {
-                if !rs.is_empty() {
-                    let mut p = Box::new(p.clone_data()); // ok here, as data previously emptied
-                    p.swap_data(rs.into());
-
-                    if local {
-                        p = p.make_local();
-                    }
-
-                    self.dih.txs[s].send(p)?;
-                    self.sent[s] += 1;
-                }
-            }
-        }
-
-        Ok(())
-    }
-
-    pub(crate) fn wait(self) -> Result<i64, ()> {
-        let mut id = Ok(0);
-        for (shard, n) in self.sent.into_iter().enumerate() {
-            for _ in 0..n {
-                use bincode;
-                let res: Result<Result<i64, ()>, _>;
-                res = bincode::deserialize_from(&mut (&mut self.dih.txs[shard]).reader());
-                id = res.unwrap();
-            }
-        }
-
-        // XXX: this just returns the last id :/
-        id
-    }
-}
-
-impl DomainInputHandle {
-    pub(crate) fn new_on(mut local_port: Option<u16>, txs: &[SocketAddr]) -> io::Result<Self> {
-        let txs: io::Result<Vec<_>> = txs.into_iter()
-            .map(|addr| {
-                let c = DomainConnectionBuilder::for_mutator(*addr)
-                    .maybe_on_port(local_port)
-                    .build()?;
-                if local_port.is_none() {
-                    local_port = Some(c.local_addr()?.port());
-                }
-                Ok(c)
-            })
-            .collect();
-
-        Ok(Self { txs: txs? })
-    }
-
-    pub(crate) fn new(txs: &[SocketAddr]) -> Result<Self, io::Error> {
-        Self::new_on(None, txs)
-    }
-
-    pub(crate) fn local_addr(&self) -> io::Result<SocketAddr> {
-        self.txs[0].local_addr()
-    }
-
-    pub(crate) fn sender(&mut self) -> BatchSendHandle {
-        BatchSendHandle::new(self)
-    }
-
-    pub(crate) fn base_send(
-        &mut self,
-        p: Box<Packet>,
-        key: &[usize],
-        local: bool,
-    ) -> Result<i64, tcp::SendError> {
-        let mut s = BatchSendHandle::new(self);
-        s.enqueue(p, key, local)?;
-        s.wait().map_err(|_| {
-            tcp::SendError::IoError(io::Error::new(io::ErrorKind::Other, "write failed"))
-        })
-    }
-}
-
-=======
->>>>>>> 90c15d33
 struct DomainShardHandle {
     worker: WorkerIdentifier,
     tx: TcpSender<Box<Packet>>,
