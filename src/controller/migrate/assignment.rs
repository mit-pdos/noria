//! Functions for assigning new nodes to thread domains.

use dataflow::prelude::*;
use slog::Logger;
use std::collections::HashSet;
use petgraph;

pub fn assign(
    log: &Logger,
    graph: &mut Graph,
    source: NodeIndex,
    new: &HashSet<NodeIndex>,
    ndomains: &mut usize,
) {
    // we need to walk the data flow graph and assign domains to all new nodes.
    // we use a couple of heuristics to pick and assignment:
    //
    //  - the child of a Sharder is always in a different domain from the sharder
    //  - shard merge nodes are never in the same domain as their sharded ancestors
    //  - reader nodes are always in the same domain as their immediate ancestor
    //  - base nodes start a new domain
    //  - aggregations are placed in new domains
    //  - all other nodes are in the same domain as their parent
    //

    let mut topo_list = Vec::with_capacity(new.len());
    let mut topo = petgraph::visit::Topo::new(&*graph);
    while let Some(node) = topo.next(&*graph) {
        if node == source {
            continue;
        }
        if graph[node].is_dropped() {
            continue;
        }
        if !new.contains(&node) {
            continue;
        }
        topo_list.push(node);
    }

    // let mut next_domain = || {
    //     *ndomains += 1;
    //     *ndomains - 1
    // };

    for node in topo_list {
        let assignment = *ndomains;
        // let assignment = {
        //     let n = &graph[node];
        //     let ps: Vec<_> = graph
        //         .neighbors_directed(node, petgraph::EdgeDirection::Incoming)
        //         .map(|ni| (ni, &graph[ni]))
        //         .collect();

<<<<<<< HEAD
        //     if ps.iter().any(|&(_, ref p)| p.is_sharder()) {
        //         // child of a sharder
        //         // TODO: this is stupid -- assign to some domain that already exists under the
        //         // sharder if possible.
        //         next_domain()
        //     } else if n.is_sharder() {
        //         // sharder belongs to parent domain
        //         ps[0].1.domain().index()
        //     } else if n.sharded_by().is_none()
        //         && ps.iter().any(|&(_, ref p)| !p.sharded_by().is_none())
        //     {
        //         // shard merger
        //         next_domain()
        //     } else if n.is_reader() {
        //         // reader can be in its own domain
        //         next_domain()
        //     } else if n.is_internal() {
        //         match **n {
        //             NodeOperator::Base(..) => {
        //                 // base nodes start new domains
        //                 next_domain()
        //             }
        //             NodeOperator::Sum(..) |
        //             NodeOperator::Extremum(..) |
        //             NodeOperator::Concat(..) => {
        //                 // aggregation
        //                 next_domain()
        //             }
        //             _ => {
        //                 // "all other nodes", but only internal
        //                 // prefer new
        //                 if let Some(&(_, ref p)) =
        //                     ps.iter().find(|&&(ref pni, _)| new.contains(pni))
        //                 {
        //                     p.domain().index()
        //                 } else {
        //                     ps[0].1.domain().index()
        //                 }
        //             }
        //         }
        //     } else {
        //         // actually all other nodes
        //         ps[0].1.domain().index()
        //     }
        // };
=======
            if ps.iter().any(|&(_, ref p)| p.is_sharder()) {
                // child of a sharder
                // TODO: this is stupid -- assign to some domain that already exists under the
                // sharder if possible.
                next_domain()
            } else if n.is_sharder() {
                // sharder belongs to parent domain
                ps[0].1.domain().index()
            } else if n.sharded_by().is_none()
                && ps.iter().any(|&(_, ref p)| !p.sharded_by().is_none())
            {
                // shard merger
                next_domain()
            } else if n.is_reader() {
                // reader can be in its own domain
                next_domain()
            } else if n.is_internal() {
                match **n {
                    NodeOperator::Base(..) => {
                        // base nodes start new domains
                        next_domain()
                    }
                    NodeOperator::Sum(..)
                    | NodeOperator::Extremum(..)
                    | NodeOperator::Concat(..) => {
                        // aggregation
                        next_domain()
                    }
                    _ => {
                        // "all other nodes", but only internal
                        // prefer new
                        if let Some(&(_, ref p)) =
                            ps.iter().find(|&&(ref pni, _)| new.contains(pni))
                        {
                            p.domain().index()
                        } else {
                            ps[0].1.domain().index()
                        }
                    }
                }
            } else {
                // actually all other nodes
                ps[0].1.domain().index()
            }
        };
>>>>>>> e3c1302b
        debug!(log, "node added to domain";
           "node" => node.index(),
           "type" => ?graph[node],
           "domain" => ?assignment);
        graph[node].add_to(assignment.into());
    }
}<|MERGE_RESOLUTION|>--- conflicted
+++ resolved
@@ -52,99 +52,52 @@
         //         .map(|ni| (ni, &graph[ni]))
         //         .collect();
 
-<<<<<<< HEAD
-        //     if ps.iter().any(|&(_, ref p)| p.is_sharder()) {
-        //         // child of a sharder
-        //         // TODO: this is stupid -- assign to some domain that already exists under the
-        //         // sharder if possible.
-        //         next_domain()
-        //     } else if n.is_sharder() {
-        //         // sharder belongs to parent domain
-        //         ps[0].1.domain().index()
-        //     } else if n.sharded_by().is_none()
-        //         && ps.iter().any(|&(_, ref p)| !p.sharded_by().is_none())
-        //     {
-        //         // shard merger
-        //         next_domain()
-        //     } else if n.is_reader() {
-        //         // reader can be in its own domain
-        //         next_domain()
-        //     } else if n.is_internal() {
-        //         match **n {
-        //             NodeOperator::Base(..) => {
-        //                 // base nodes start new domains
-        //                 next_domain()
-        //             }
-        //             NodeOperator::Sum(..) |
-        //             NodeOperator::Extremum(..) |
-        //             NodeOperator::Concat(..) => {
-        //                 // aggregation
-        //                 next_domain()
-        //             }
-        //             _ => {
-        //                 // "all other nodes", but only internal
-        //                 // prefer new
-        //                 if let Some(&(_, ref p)) =
-        //                     ps.iter().find(|&&(ref pni, _)| new.contains(pni))
-        //                 {
-        //                     p.domain().index()
-        //                 } else {
-        //                     ps[0].1.domain().index()
-        //                 }
-        //             }
-        //         }
-        //     } else {
-        //         // actually all other nodes
-        //         ps[0].1.domain().index()
-        //     }
+            // if ps.iter().any(|&(_, ref p)| p.is_sharder()) {
+            //     // child of a sharder
+            //     // TODO: this is stupid -- assign to some domain that already exists under the
+            //     // sharder if possible.
+            //     next_domain()
+            // } else if n.is_sharder() {
+            //     // sharder belongs to parent domain
+            //     ps[0].1.domain().index()
+            // } else if n.sharded_by().is_none()
+            //     && ps.iter().any(|&(_, ref p)| !p.sharded_by().is_none())
+            // {
+            //     // shard merger
+            //     next_domain()
+            // } else if n.is_reader() {
+            //     // reader can be in its own domain
+            //     next_domain()
+            // } else if n.is_internal() {
+            //     match **n {
+            //         NodeOperator::Base(..) => {
+            //             // base nodes start new domains
+            //             next_domain()
+            //         }
+            //         NodeOperator::Sum(..)
+            //         | NodeOperator::Extremum(..)
+            //         | NodeOperator::Concat(..) => {
+            //             // aggregation
+            //             next_domain()
+            //         }
+            //         _ => {
+            //             // "all other nodes", but only internal
+            //             // prefer new
+            //             if let Some(&(_, ref p)) =
+            //                 ps.iter().find(|&&(ref pni, _)| new.contains(pni))
+            //             {
+            //                 p.domain().index()
+            //             } else {
+            //                 ps[0].1.domain().index()
+            //             }
+            //         }
+            //     }
+            // } else {
+            //     // actually all other nodes
+            //     ps[0].1.domain().index()
+            // }
         // };
-=======
-            if ps.iter().any(|&(_, ref p)| p.is_sharder()) {
-                // child of a sharder
-                // TODO: this is stupid -- assign to some domain that already exists under the
-                // sharder if possible.
-                next_domain()
-            } else if n.is_sharder() {
-                // sharder belongs to parent domain
-                ps[0].1.domain().index()
-            } else if n.sharded_by().is_none()
-                && ps.iter().any(|&(_, ref p)| !p.sharded_by().is_none())
-            {
-                // shard merger
-                next_domain()
-            } else if n.is_reader() {
-                // reader can be in its own domain
-                next_domain()
-            } else if n.is_internal() {
-                match **n {
-                    NodeOperator::Base(..) => {
-                        // base nodes start new domains
-                        next_domain()
-                    }
-                    NodeOperator::Sum(..)
-                    | NodeOperator::Extremum(..)
-                    | NodeOperator::Concat(..) => {
-                        // aggregation
-                        next_domain()
-                    }
-                    _ => {
-                        // "all other nodes", but only internal
-                        // prefer new
-                        if let Some(&(_, ref p)) =
-                            ps.iter().find(|&&(ref pni, _)| new.contains(pni))
-                        {
-                            p.domain().index()
-                        } else {
-                            ps[0].1.domain().index()
-                        }
-                    }
-                }
-            } else {
-                // actually all other nodes
-                ps[0].1.domain().index()
-            }
-        };
->>>>>>> e3c1302b
+
         debug!(log, "node added to domain";
            "node" => node.index(),
            "type" => ?graph[node],
