[package]
name = "noria"
version = "0.1.2"
authors = ["The Noria developers <noria@pdos.csail.mit.edu>"]
edition = "2018"

description = "Client bindings for Noria"
readme = "README.md"

homepage = "https://pdos.csail.mit.edu/noria"
repository = "https://github.com/mit-pdos/noria.git"

keywords = ["database", "dataflow", "backend", "storage", "sql"]
categories = ["api-bindings", "database"]

license = "MIT/Apache-2.0"

[badges]
travis-ci = { repository = "mit-pdos/noria" }

[dependencies]
assert_infrequent = "0.1.0"
failure = "0.1"
futures = "0.1.16"
hyper = "0.12.0"
nom-sql = "0.0.4"
serde = { version = "1.0.8", features = ["rc"] }
serde_derive = "1.0.8"
serde_json = "1.0.2"
tokio = "0.1"
bincode = "1.0.0"
vec_map = { version = "0.8.0", features = ["eders"] }
petgraph = { version = "0.4.11", features = ["serde-1"] }
arccstr = "1.2.0"
fnv = "1.0.5"
chrono = { version = "0.4.0", features = ["serde"] }
tower-service = "0.2"
tower-balance = "0.1"
tower-discover = "0.1"
tower-buffer = "0.1"
tokio-tower = { git = "https://github.com/tower-rs/tokio-tower.git" }
tower-util = "0.1"
slab = "0.4"

# consensus/
slog = "2.4.0"
#slog = { version = "2.4.0", features = ["max_level_trace", "release_max_level_debug"] }
slog-term = "2.4.0"
zookeeper = "0.5.3"

# channel/
bufstream = "0.1.3"
byteorder = "1.0.0"
mio = "0.6.9"
net2 = "0.2"
async-bincode = "0.4.5"

[lib]
path = "src/lib.rs"
name = "noria"

[[example]]
<<<<<<< HEAD
name = "lobster-test"

[[example]]
name = "basic-recipe"
=======
name = "quickstart"
>>>>>>> 4fd1a4af

[[example]]
name = "basic-distribution"<|MERGE_RESOLUTION|>--- conflicted
+++ resolved
@@ -60,14 +60,10 @@
 name = "noria"
 
 [[example]]
-<<<<<<< HEAD
 name = "lobster-test"
 
 [[example]]
-name = "basic-recipe"
-=======
 name = "quickstart"
->>>>>>> 4fd1a4af
 
 [[example]]
 name = "basic-distribution"