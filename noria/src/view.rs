--- conflicted
+++ resolved
@@ -188,13 +188,8 @@
                             .loaded_above(0.2)
                             .underutilized_below(0.000000001)
                             .max_services(Some(32))
-<<<<<<< HEAD
                             .build(multiplex::client::Maker::new(endpoint), ()),
-                        1,
-=======
-                            .build(multiplex::client::Maker::new(ViewEndpoint(addr)), ()),
                         50,
->>>>>>> 14a6110c
                     );
                     h.insert(c.clone());
                     Ok((addr, c))
