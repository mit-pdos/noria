use crate::clients::{Parameters, ReadRequest, VoteClient, WriteRequest};
use clap;
use failure::ResultExt;
use noria::{self, TableOperation};
use std::path::PathBuf;
use std::sync::Arc;
use std::time;
use tokio::prelude::*;
use tower_service::Service;

pub(crate) mod graph;

#[derive(Clone)]
pub(crate) struct LocalNoria {
    _g: Arc<graph::Graph>,
    // in Option because we need to drop them first
    // see https://aochagavia.github.io/blog/enforcing-drop-order-in-rust/
    r: Option<noria::View>,
    w: Option<noria::Table>,
}

// View and Table are both Send, but graph::Graph isn't Sync, so Arc<Graph> isn't Send.
// We only stick Graph inside an Arc so that it won't be dropped, we never actually access it!
unsafe impl Send for LocalNoria {}

impl VoteClient for LocalNoria {
    type Future = Box<Future<Item = Self, Error = failure::Error> + Send>;
    fn new(
        ex: tokio::runtime::TaskExecutor,
        params: Parameters,
        args: clap::ArgMatches,
    ) -> <Self as VoteClient>::Future {
        use noria::{DurabilityMode, PersistenceParameters};

        assert!(params.prime);

        let verbose = args.is_present("verbose");
        let fudge = args.is_present("fudge-rpcs");

        let mut persistence = PersistenceParameters::default();
        persistence.mode = if args.is_present("durability") {
            if args.is_present("retain-logs-on-exit") {
                DurabilityMode::Permanent
            } else {
                DurabilityMode::DeleteOnExit
            }
        } else {
            DurabilityMode::MemoryOnly
        };
        let flush_ns = value_t_or_exit!(args, "flush-timeout", u32);
        persistence.flush_timeout = time::Duration::new(0, flush_ns);
        persistence.persistence_threads = value_t_or_exit!(args, "persistence-threads", i32);
        persistence.log_prefix = "vote".to_string();
        persistence.log_dir = args
            .value_of("log-dir")
            .and_then(|p| Some(PathBuf::from(p)));

        // setup db
        let mut s = graph::Builder::default();
        s.logging = verbose;
        s.sharding = match value_t_or_exit!(args, "shards", usize) {
            0 => None,
            x => Some(x),
        };
        s.stupid = args.is_present("stupid");
        let purge = args.value_of("purge").unwrap().to_string();
        s.purge = purge.clone();
        let g = s.start(ex, persistence);

        // prepopulate
        if verbose {
            // println!("Prepopulating with {} articles", params.articles);
        }
<<<<<<< HEAD
        let mut a = g.graph.table("Article").unwrap();
        a.batch_insert((0..params.articles).map(|i| {
            vec![
                ((i + 1) as i32).into(),
                format!("Article #{}", i + 1).into(),
            ]
        }))
        .unwrap();
        if verbose {
            // println!("Done with prepopulation");
        }
=======
>>>>>>> 758821f9

        Box::new(
            g.and_then(|mut g| g.graph.handle().table("Article").map(move |a| (g, a)))
                .and_then(move |(g, mut a)| {
                    if fudge {
                        a.i_promise_dst_is_same_process();
                    }

                    a.perform_all((0..params.articles).map(|i| {
                        vec![
                            ((i + 1) as i32).into(),
                            format!("Article #{}", i + 1).into(),
                        ]
                    }))
                    .map(move |_| g)
                    .map_err(|e| e.error)
                    .then(|r| {
                        r.context("failed to do article prepopulation")
                            .map_err(failure::Error::from)
                    })
                })
                .and_then(move |mut g| {
                    if verbose {
                        println!("Done with prepopulation");
                    }

                    // TODO: allow writes to propagate
                    let view = if purge == "none" {
                        "ArticleWithVoteCount"
                    } else {
                        "SHALLOW_ArticleWithVoteCount"
                    };

                    g.graph
                        .handle()
                        .view(view)
                        .and_then(move |r| {
                            g.graph.handle().table("Vote").map(move |mut w| {
                                if fudge {
                                    // fudge write rpcs by sending just the pointer over tcp
                                    w.i_promise_dst_is_same_process();
                                }
                                LocalNoria {
                                    _g: Arc::new(g),
                                    r: Some(r),
                                    w: Some(w),
                                }
                            })
                        })
                }),
        )
    }
}

impl Service<ReadRequest> for LocalNoria {
    type Response = ();
    type Error = failure::Error;
    type Future = Box<Future<Item = (), Error = failure::Error> + Send>;

    fn poll_ready(&mut self) -> Poll<(), Self::Error> {
        self.r
            .as_mut()
            .unwrap()
            .poll_ready()
            .map_err(failure::Error::from)
    }

    fn call(&mut self, req: ReadRequest) -> Self::Future {
        let len = req.0.len();
        let arg = req
            .0
            .into_iter()
            .map(|article_id| vec![(article_id as usize).into()])
            .collect();

        Box::new(
            self.r
                .as_mut()
                .unwrap()
                .call((arg, true))
                .map(move |rows| {
                    // TODO: assert_eq!(rows.map(|rows| rows.len()), Ok(1));
                    assert_eq!(rows.len(), len);
                })
                .map_err(failure::Error::from),
        )
    }
}

impl Service<WriteRequest> for LocalNoria {
    type Response = ();
    type Error = failure::Error;
    type Future = Box<Future<Item = (), Error = failure::Error> + Send>;

    fn poll_ready(&mut self) -> Poll<(), Self::Error> {
        Service::<Vec<TableOperation>>::poll_ready(self.w.as_mut().unwrap())
            .map_err(failure::Error::from)
    }

    fn call(&mut self, req: WriteRequest) -> Self::Future {
        let data: Vec<TableOperation> = req
            .0
            .into_iter()
            .map(|article_id| vec![(article_id as usize).into(), 0.into()].into())
            .collect();

        Box::new(
            self.w
                .as_mut()
                .unwrap()
                .call(data)
                .map(|_| ())
                .map_err(failure::Error::from),
        )
    }
}

impl Drop for LocalNoria {
    fn drop(&mut self) {
        drop(self.r.take());
        drop(self.w.take());
    }
}<|MERGE_RESOLUTION|>--- conflicted
+++ resolved
@@ -69,22 +69,8 @@
 
         // prepopulate
         if verbose {
-            // println!("Prepopulating with {} articles", params.articles);
+            println!("Prepopulating with {} articles", params.articles);
         }
-<<<<<<< HEAD
-        let mut a = g.graph.table("Article").unwrap();
-        a.batch_insert((0..params.articles).map(|i| {
-            vec![
-                ((i + 1) as i32).into(),
-                format!("Article #{}", i + 1).into(),
-            ]
-        }))
-        .unwrap();
-        if verbose {
-            // println!("Done with prepopulation");
-        }
-=======
->>>>>>> 758821f9
 
         Box::new(
             g.and_then(|mut g| g.graph.handle().table("Article").map(move |a| (g, a)))
