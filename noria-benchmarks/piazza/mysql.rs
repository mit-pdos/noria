--- conflicted
+++ resolved
@@ -519,11 +519,8 @@
     }
 
     println!("# op\tphase\tpct\ttime");
-<<<<<<< HEAD
+
     for &q in &[50, 95, 99, 100] {
-=======
-    for &q in &[5, 50, 95, 99, 100] {
->>>>>>> 700491bf
         for &heat in &["cold", "warm"] {
             let stats = match heat {
                 "cold" => &cold_stats,
