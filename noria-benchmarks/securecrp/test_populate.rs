--- conflicted
+++ resolved
@@ -287,17 +287,12 @@
     }
 }
 
-<<<<<<< HEAD
 pub fn dump_reviews(backend: &mut Backend, user: &str) {
     let mut get = backend
         .g
         .view(&format!("ReviewList_u{}", user))
         .unwrap()
         .into_sync();
-=======
-pub fn dump_reviews(backend: &mut Backend, user: &str, iterate: i32) {
-    let mut get = backend.g.view(&format!("ReviewList_u{}", user)).unwrap();
->>>>>>> 3f3f7974
 
     if iterate > 0 {
         let mut results = Vec::new();
