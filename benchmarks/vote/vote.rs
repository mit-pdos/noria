#[macro_use]
extern crate clap;

extern crate rand;

extern crate distributary;

extern crate hdrsample;
extern crate zipf;

mod exercise;
mod graph;

#[macro_use]
mod common;

use common::{ArticleResult, Distribution, Period, Reader, RuntimeConfig, Writer};
use distributary::{DataType, DurabilityMode, Mutator, PersistenceParameters};
use std::sync::mpsc;

use std::thread;
use std::sync::{self, Arc, Mutex};
use std::time;

fn main() {
    use clap::{App, Arg};

    let args = App::new("vote")
        .version("0.1")
        .about(
            "Benchmarks user-curated news aggregator throughput for in-memory Soup",
        )
        .arg(
            Arg::with_name("avg")
                .long("avg")
                .takes_value(false)
                .help("compute average throughput at the end of benchmark"),
        )
        .arg(
            Arg::with_name("cdf")
                .short("c")
                .long("cdf")
                .takes_value(false)
                .help(
                    "produce a CDF of recorded latencies for each client at the end",
                ),
        )
        .arg(
            Arg::with_name("stage")
                .short("s")
                .long("stage")
                .takes_value(false)
                .help(
                    "stage execution such that all writes are performed before all reads",
                ),
        )
        .arg(
            Arg::with_name("distribution")
                .short("d")
                .takes_value(true)
                .default_value("uniform")
                .help(
                    "run benchmark with the given article id distribution [uniform|zipf:exponent]",
                ),
        )
        .arg(
            Arg::with_name("nmixers")
                .short("n")
                .long("mixers")
                .value_name("N")
                .help("Number of MIX clients to start"),
        )
        .arg(
            Arg::with_name("ngetters")
                .short("g")
                .long("getters")
                .value_name("N")
                .default_value("1")
                .help("Number of GET clients to start"),
        )
        .arg(
            Arg::with_name("nputters")
                .short("p")
                .long("putters")
                .value_name("N")
                .default_value("1")
                .help("Number of PUT clients to start"),
        )
        .arg(
            Arg::with_name("narticles")
                .short("a")
                .long("articles")
                .value_name("N")
                .default_value("100000")
                .help("Number of articles to prepopulate the database with"),
        )
        .arg(
            Arg::with_name("runtime")
                .short("r")
                .long("runtime")
                .value_name("N")
                .default_value("60")
                .help("Benchmark runtime in seconds"),
        )
        .arg(
            Arg::with_name("sharded")
                .long("sharded")
                .takes_value(false)
                .help("Enable sharding of the graph."),
        )
        .arg(
            Arg::with_name("stupid")
                .long("stupid")
                .help("Make the migration stupid")
                .requires("migrate"),
        )
        .arg(
            Arg::with_name("migrate")
                .short("m")
                .long("migrate")
                .value_name("N")
                .help("Perform a migration after this many seconds")
                .conflicts_with("stage"),
        )
        .arg(
            Arg::with_name("transactions")
                .short("t")
                .long("transactions")
                .takes_value(false)
                .help("Use transactional reads and writes"),
        )
        .arg(
            Arg::with_name("crossover")
                .short("x")
                .takes_value(true)
                .help("Period for transition to new views for readers and writers")
                .requires("migrate"),
        )
        .arg(
            Arg::with_name("quiet")
                .short("q")
                .long("quiet")
                .help("No noisy output while running"),
        )
        .arg(
            Arg::with_name("durability")
                .long("durability")
                .takes_value(false)
                .help("Enable durability for Base nodes"),
        )
        .arg(
            Arg::with_name("retain-logs-on-exit")
                .long("retain-logs-on-exit")
                .takes_value(false)
                .requires("durability")
                .help("Do not delete the base node logs on exit."),
        )
        .arg(
            Arg::with_name("write-batch-size")
                .long("write-batch-size")
                .takes_value(true)
                .default_value("512")
                .help("Size of batches processed at base nodes."),
        )
        .arg(
            Arg::with_name("MODE")
                .index(1)
                .requires("nmixers")
                .conflicts_with_all(&["migrate", "stage"])
                .help("Mode to run clients in [read|write|mix:rw_ratio]"),
        )
        .get_matches();

    let avg = args.is_present("avg");
    let cdf = args.is_present("cdf");
    let stage = args.is_present("stage");
    let dist = value_t_or_exit!(args, "distribution", Distribution);
    let runtime = time::Duration::from_secs(value_t_or_exit!(args, "runtime", u64));
    let migrate_after = args.value_of("migrate")
        .map(|_| value_t_or_exit!(args, "migrate", u64))
        .map(time::Duration::from_secs);
    let crossover = args.value_of("crossover")
        .map(|_| value_t_or_exit!(args, "crossover", u64))
        .map(time::Duration::from_secs);
    let mut ngetters = value_t_or_exit!(args, "ngetters", usize);
    let mut nputters = value_t_or_exit!(args, "nputters", usize);
    let narticles = value_t_or_exit!(args, "narticles", isize);
    let queue_length = value_t_or_exit!(args, "write-batch-size", usize);
    let flush_timeout = time::Duration::from_millis(10);

    let mix = match args.value_of("MODE") {
        Some("read") => Some(common::Mix::Read(1)),
        Some("write") => Some(common::Mix::Write(1)),
        Some(ref mode) if mode.starts_with("mix:") => {
            // ratio is number of reads per write
            let ratio = mode.split(':')
                .skip(1)
                .next()
                .unwrap()
                .parse::<usize>()
                .unwrap();
            Some(common::Mix::RW(ratio, 1))
        }
        Some(_) => unreachable!(),
        None => None,
    };

    if mix.is_some() {
        assert!(args.occurrences_of("nputters") == 0);
        assert!(args.occurrences_of("ngetters") == 0);
        let nmixers = value_t_or_exit!(args, "nmixers", usize);
        assert!(nmixers > 0);

        // we can make the code below do what we want by playing a simple trick: use no readers,
        // and nmixers writers, and then force those writers to also grab a Getter and use the
        // proper mix.
        ngetters = 0;
        nputters = nmixers;
    } else {
        assert!(ngetters > 0);
        assert!(nputters > 0);
    }

    if let Some(ref migrate_after) = migrate_after {
        assert!(migrate_after < &runtime);
    }

    let mut config = RuntimeConfig::new(narticles, common::Mix::Read(1), Some(runtime));
    config.set_verbose(!args.is_present("quiet"));
    config.produce_cdf(cdf);
    config.use_distribution(dist);

    let mode = if args.is_present("durability") {
        if args.is_present("retain-logs-on-exit") {
            DurabilityMode::Permanent
        } else {
            DurabilityMode::DeleteOnExit
        }
    } else {
        DurabilityMode::MemoryOnly
    };

    let persistence_params = PersistenceParameters::new(mode, queue_length, flush_timeout);

    // setup db
    let mut s = graph::Setup::default();
    s.log = !args.is_present("quiet");
    s.transactions = args.is_present("transactions");
    s.sharding = args.is_present("sharded");
    s.stupid = args.is_present("stupid");
    let blender = Arc::new(Mutex::new(distributary::Blender::new()));
    let g = graph::make(blender, s, persistence_params);

    // prepare getters
    let getters: Vec<_> = {
        let b = g.graph.lock().unwrap();
        (0..ngetters)
            .into_iter()
            .map(|_| Getter::new(b.get_getter(g.end).unwrap(), crossover))
            .collect()
    };

    let mut new_vote_senders = Vec::new();
    let mut new_vote_receivers = Vec::new();
    for _ in 0..nputters {
        let (tx, rx) = mpsc::channel();
        new_vote_receivers.push(rx);
        new_vote_senders.push(tx);
    }

    let new_votes = migrate_after.map(|t| (t, new_vote_senders));

    // prepare putters
<<<<<<< HEAD
    let putters: Vec<_> = {
        let b = g.graph.lock().unwrap();
        new_vote_receivers
            .into_iter()
            .map(|new_vote| {
                Spoon {
                    article: b.get_mutator(g.article),
                    vote_pre: b.get_mutator(g.vote),
                    vote_post: None,
                    new_vote: new_votes.as_ref().and(Some(new_vote)),
                    x: Crossover::new(crossover),
                    i: 0,
                }
            })
            .collect()
    };
=======
    let putters: Vec<_> = (0..nputters)
        .into_iter()
        .map(|_| {
            let mix_getter = mix.as_ref().map(|_| g.graph.get_getter(g.end).unwrap());
            Spoon {
                article: putters.0.clone(),
                vote_pre: putters.1.clone(),
                vote_post: None,
                new_vote: new_votes.as_mut().map(|&mut (_, ref mut bus)| bus.add_rx()),
                x: Crossover::new(crossover),
                i: 0,
                mix_getter,
            }
        })
        .collect();
>>>>>>> 9c156d17

    let put_name = if mix.is_some() { "MIX" } else { "PUT" };
    let put_stats: Vec<_>;
    let get_stats: Vec<_>;
    if stage {
        let start = sync::Arc::new(sync::Barrier::new(putters.len()));
        let prepop = Some(sync::Arc::new(sync::Barrier::new(putters.len() + 1)));
        let mut pconfig = config.clone();
        pconfig.mix = common::Mix::Write(1);
        // put first
        let putters: Vec<_> = putters
            .into_iter()
            .enumerate()
            .map(|(i, p)| {
                let start = start.clone();
                let prepop = prepop.clone();
                let mut pconfig = pconfig.clone();
                if i != 0 {
                    // only one thread does prepopulation
                    pconfig.set_reuse(true);
                }
                thread::Builder::new()
                    .name(format!("PUT{}", i))
                    .spawn(move || {
                        exercise::launch(
                            None::<exercise::NullClient>,
                            Some(p),
                            pconfig,
                            prepop,
                            start,
                        )
                    })
                    .unwrap()
            })
            .collect();

        prepop.map(|b| b.wait());
        // prepop finished, now wait for them to finish
        put_stats = putters.into_iter().map(|jh| jh.join().unwrap()).collect();

        // then get
        let start = sync::Arc::new(sync::Barrier::new(getters.len()));
        let getters: Vec<_> = getters
            .into_iter()
            .enumerate()
            .map(|(i, g)| {
                let start = start.clone();
                let config = config.clone();
                thread::Builder::new()
                    .name(format!("GET{}", i))
                    .spawn(move || {
                        exercise::launch(Some(g), None::<exercise::NullClient>, config, None, start)
                    })
                    .unwrap()
            })
            .collect();
        get_stats = getters.into_iter().map(|jh| jh.join().unwrap()).collect();
    } else {
        // put & get
        let mut n = putters.len() + getters.len();
        if new_votes.is_some() {
            n += 1;
        }
        let start = sync::Arc::new(sync::Barrier::new(n));
        let barrier = Some(sync::Arc::new(sync::Barrier::new(putters.len() + 1)));
        let mut pconfig = config.clone();
        pconfig.mix = match mix {
            Some(ref mix) => mix.clone(),
            None => common::Mix::Write(1),
        };
        let putters: Vec<_> = putters
            .into_iter()
            .enumerate()
            .map(|(i, p)| {
                let start = start.clone();
                let barrier = barrier.clone();
                let mut pconfig = pconfig.clone();
                if i != 0 {
                    // only one thread does prepopulation
                    pconfig.set_reuse(true);
                }
                let is_mix = mix.is_some();
                thread::Builder::new()
                    .name(format!("{}{}", put_name, i))
                    .spawn(move || if is_mix {
                        exercise::launch_mix_wait(p, pconfig, barrier, start)
                    } else {
                        exercise::launch(
                            None::<exercise::NullClient>,
                            Some(p),
                            pconfig,
                            barrier,
                            start,
                        )
                    })
                    .unwrap()
            })
            .collect();

        // wait for prepopulation to finish
        barrier.map(|b| b.wait());

        // start migrator
        // we need a barrier to make sure the migrator doesn't drop the graph too early
        let drop = sync::Arc::new(sync::Barrier::new(2));
        let mig = if let Some((dur, bus)) = new_votes {
            let m = Migrator {
                graph: g,
                barrier: drop.clone(),
                getters: getters.iter().map(|g| unsafe { g.clone() }).collect(),
                bus: bus,
            };
            let start = start.clone();
            Some((
                drop,
                thread::Builder::new()
                    .name("migrator".to_string())
                    .spawn(move || {
                        start.wait();
                        m.run(dur)
                    })
                    .unwrap(),
            ))
        } else {
            None
        };

        let getters: Vec<_> = getters
            .into_iter()
            .enumerate()
            .map(|(i, g)| {
                let start = start.clone();
                let config = config.clone();
                thread::Builder::new()
                    .name(format!("GET{}", i))
                    .spawn(move || {
                        exercise::launch(Some(g), None::<exercise::NullClient>, config, None, start)
                    })
                    .unwrap()
            })
            .collect();

        put_stats = putters.into_iter().map(|jh| jh.join().unwrap()).collect();
        get_stats = getters.into_iter().map(|jh| jh.join().unwrap()).collect();
        if let Some((drop, mig)) = mig {
            drop.wait();
            mig.join().unwrap();
        }
    }

    for (i, s) in put_stats.iter().enumerate() {
        print_stats(format!("{}{}", put_name, i), true, &s.pre, avg);
    }
    for (i, s) in get_stats.iter().enumerate() {
        print_stats(format!("GET{}", i), true, &s.pre, avg);
    }
    if avg {
        if nputters != 0 {
            let sum = put_stats
                .iter()
                .fold((0f64, 0usize), |(tot, count), stats| {
                    // TODO: do we *really* want an average of averages?
                    let (sum, num) = stats.pre.sum_len();
                    (tot + sum, count + num)
                });
            println!("avg {}: {:.2}", put_name, sum.0 as f64 / sum.1 as f64);
        }
        if ngetters != 0 {
            let sum = get_stats
                .iter()
                .fold((0f64, 0usize), |(tot, count), stats| {
                    // TODO: do we *really* want an average of averages?
                    let (sum, num) = stats.pre.sum_len();
                    (tot + sum, count + num)
                });
            println!("avg GET: {:.2}", sum.0 as f64 / sum.1 as f64);
        }
    }

    if migrate_after.is_some() {
        for (i, s) in put_stats.iter().enumerate() {
            print_stats(format!("PUT{}+", i), true, &s.post, avg);
        }
        for (i, s) in get_stats.iter().enumerate() {
            print_stats(format!("GET{}+", i), true, &s.post, avg);
        }
        if avg {
            let sum = put_stats
                .iter()
                .fold((0f64, 0usize), |(tot, count), stats| {
                    // TODO: do we *really* want an average of averages?
                    let (sum, num) = stats.post.sum_len();
                    (tot + sum, count + num)
                });
            println!("avg PUT+: {:.2}", sum.0 as f64 / sum.1 as f64);
            let sum = get_stats
                .iter()
                .fold((0f64, 0usize), |(tot, count), stats| {
                    // TODO: do we *really* want an average of averages?
                    let (sum, num) = stats.post.sum_len();
                    (tot + sum, count + num)
                });
            println!("avg GET+: {:.2}", sum.0 as f64 / sum.1 as f64);
        }
    }
}

fn print_stats<S: AsRef<str>>(desc: S, read: bool, stats: &exercise::BenchmarkResult, avg: bool) {
    if let Some((r_perc, w_perc)) = stats.cdf_percentiles() {
        let perc = if read { r_perc } else { w_perc };
        for iv in perc {
            println!(
                "percentile {} {:.2} {:.2}",
                desc.as_ref(),
                iv.value(),
                iv.percentile()
            );
        }
    }
    if avg {
        println!("avg {}: {:.2}", desc.as_ref(), stats.avg_throughput());
    }
}

#[derive(Clone)]
struct Crossover {
    swapped: Option<time::Instant>,
    crossover: Option<u64>,
    done: bool,
    iteration: usize,
    post: usize,
}

impl Crossover {
    pub fn new(crossover: Option<time::Duration>) -> Self {
        Crossover {
            swapped: None,
            crossover: crossover.map(|d| dur_to_ns!(d)),
            done: false,
            iteration: 0,
            post: 0,
        }
    }

    pub fn swapped(&mut self) {
        assert!(self.swapped.is_none());
        self.swapped = Some(time::Instant::now());
        if self.crossover.is_none() {
            self.done = true;
        }
    }

    pub fn has_swapped(&self) -> bool {
        self.swapped.is_some()
    }

    pub fn use_post(&mut self) -> bool {
        if self.done {
            return true;
        }
        if self.swapped.is_none() {
            return false;
        }

        self.iteration += 1;
        if self.iteration == (1 << 12) {
            let elapsed = dur_to_ns!(self.swapped.as_ref().unwrap().elapsed());

            if elapsed > self.crossover.unwrap() {
                // we've fully crossed over
                self.done = true;
                return true;
            }

            self.post =
                ((elapsed as f64 / self.crossover.unwrap() as f64) * (1 << 12) as f64) as usize;
            self.iteration = 0;
        }

        self.iteration < self.post
    }
}

type G = distributary::Getter;

// A more dangerous AtomicPtr that also derefs into the inner type
use std::sync::atomic::AtomicPtr;
struct Getter {
    real: sync::Arc<AtomicPtr<G>>,
    before: *mut G,
    after: *mut G,
    callable: bool,
    x: Crossover,
}

// *muts are Send
unsafe impl Send for Getter {}

impl Getter {
    pub fn new(inner: G, crossover: Option<time::Duration>) -> Getter {
        let m = Box::into_raw(Box::new(inner));
        Getter {
            real: sync::Arc::new(AtomicPtr::new(m)),
            before: m,
            after: m,
            callable: true,
            x: Crossover::new(crossover),
        }
    }

    // unsafe, because cannot use call() on clones
    pub unsafe fn clone(&self) -> Self {
        Getter {
            real: self.real.clone(),
            before: self.before.clone(),
            after: self.after.clone(),
            x: self.x.clone(),
            callable: false,
        }
    }

    // unsafe, because may only be called once
    pub unsafe fn replace(&mut self, new: G) {
        let m = Box::into_raw(Box::new(new));
        self.real.store(m, sync::atomic::Ordering::Release);
    }

    pub fn same(&self) -> bool {
        !self.x.has_swapped()
    }

    pub fn call(&mut self) -> &mut G {
        assert!(self.callable);

        use std::mem;
        if !self.x.has_swapped() {
            let real = self.real.load(sync::atomic::Ordering::Acquire);
            if self.after != real {
                // replace() happened
                self.after = real;
                self.x.swapped();
            }
        }

        if self.x.use_post() {
            unsafe { mem::transmute(self.after) }
        } else {
            unsafe { mem::transmute(self.before) }
        }
    }
}

impl Drop for Getter {
    fn drop(&mut self) {
        if self.callable {
            // free original get function
            drop(unsafe { Box::from_raw(self.before) });

            let real = self.real.load(sync::atomic::Ordering::Acquire);
            if self.x.has_swapped() {
                // we swapped, so also free after
                assert_eq!(self.after, real);
                drop(unsafe { Box::from_raw(self.after) });
            } else {
                assert_eq!(self.before, real);
            }
        }
    }
}

struct Spoon {
    article: Mutator,
    vote_pre: Mutator,
    vote_post: Option<Mutator>,
    i: usize,
    x: Crossover,
<<<<<<< HEAD
    new_vote: Option<mpsc::Receiver<Mutator>>,
=======
    new_vote: Option<bus::BusReader<Mutator>>,
    mix_getter: Option<distributary::Getter>,
>>>>>>> 9c156d17
}

impl Writer for Spoon {
    fn make_articles<I>(&mut self, articles: I)
    where
        I: ExactSizeIterator,
        I: Iterator<Item = (i64, String)>,
    {
        for (article_id, title) in articles {
            self.article
                .put(vec![article_id.into(), title.into()])
                .unwrap();
        }
    }

    fn vote(&mut self, ids: &[(i64, i64)]) -> Period {
        if self.new_vote.is_some() {
            self.i += 1;
            // don't try too eagerly
            if self.i & 65536 == 0 {
                // we may have been given a new putter
                if let Ok(nv) = self.new_vote.as_mut().unwrap().try_recv() {
                    // yay!
                    self.new_vote = None;
                    self.x.swapped();
                    self.vote_post = Some(nv);
                    self.i = usize::max_value();
                }
            }
        }

        if self.x.use_post() {
            for &(user_id, article_id) in ids {
                self.vote_post
                    .as_mut()
                    .unwrap()
                    .put(vec![user_id.into(), article_id.into(), 5.into()])
                    .unwrap();
            }
            Period::PostMigration
        } else {
            for &(user_id, article_id) in ids {
                self.vote_pre
                    .put(vec![user_id.into(), article_id.into()])
                    .unwrap();
            }
            if !self.x.has_swapped() {
                Period::PreMigration
            } else {
                // XXX: unclear if this should be Pre- or Post- if self.x.has_swapped()
                Period::PostMigration
            }
        }
    }
}

struct Migrator {
    graph: graph::Graph,
    bus: Vec<mpsc::Sender<Mutator>>,
    getters: Vec<Getter>,
    barrier: sync::Arc<sync::Barrier>,
}

impl Migrator {
    pub fn run(mut self, migrate_after: time::Duration) {
        thread::sleep(migrate_after);
        println!("Starting migration");
        let mig_start = time::Instant::now();
        let (rating, newend) = self.graph.transition();
        let b = self.graph.graph.lock().unwrap();
        for sender in self.bus {
            sender.send(b.get_mutator(rating)).unwrap();
        }
        for mut getter in self.getters {
            unsafe { getter.replace(b.get_getter(newend).unwrap()) };
        }
        let mig_duration = dur_to_ns!(mig_start.elapsed()) as f64 / 1_000_000_000.0;
        println!("Migration completed in {:.4}s", mig_duration);
        self.barrier.wait();
    }
}

impl Reader for Getter {
    fn get(&mut self, ids: &[(i64, i64)]) -> (Result<Vec<ArticleResult>, ()>, Period) {
        let res = ids.iter()
            .map(|&(_, article_id)| {
                (self.call())
                    .lookup_map(
                        &article_id.into(),
                        |rows| match rows.len() {
                            0 => ArticleResult::NoSuchArticle,
                            1 => {
                                let row = &rows[0];
                                let id: i64 = row[0].clone().into();
                                let title: String = row[1].deep_clone().into();
                                let votes: i64 = match row[2] {
                                    DataType::None => 42,
                                    ref d => d.clone().into(),
                                };
                                ArticleResult::Article {
                                    id: id,
                                    title: title,
                                    votes: votes,
                                }
                            }
                            _ => unreachable!(),
                        },
                        true,
                    )
                    .map(|r| {
                        // r.is_none() if partial and not yet ready
                        // but that can't happen since we use blocking
                        r.expect("blocking read returned None")
                    })
            })
            .collect();

        if self.same() {
            (res, Period::PreMigration)
        } else {
            (res, Period::PostMigration)
        }
    }
}

// same for sneaky reader Spoon
impl Reader for Spoon {
    fn get(&mut self, ids: &[(i64, i64)]) -> (Result<Vec<ArticleResult>, ()>, Period) {
        let res = ids.iter()
            .map(|&(_, article_id)| {
                self.mix_getter
                    .as_ref()
                    .unwrap()
                    .lookup_map(
                        &article_id.into(),
                        |rows| match rows.len() {
                            0 => ArticleResult::NoSuchArticle,
                            1 => {
                                let row = &rows[0];
                                let id: i64 = row[0].clone().into();
                                let title: String = row[1].deep_clone().into();
                                let votes: i64 = match row[2] {
                                    DataType::None => 42,
                                    ref d => d.clone().into(),
                                };
                                ArticleResult::Article {
                                    id: id,
                                    title: title,
                                    votes: votes,
                                }
                            }
                            _ => unreachable!(),
                        },
                        true,
                    )
                    .map(|r| {
                        // r.is_none() if partial and not yet ready
                        // but that can't happen since we use blocking
                        r.expect("blocking read returned None")
                    })
            })
            .collect();

        (res, Period::PreMigration)
    }
}<|MERGE_RESOLUTION|>--- conflicted
+++ resolved
@@ -271,9 +271,9 @@
     let new_votes = migrate_after.map(|t| (t, new_vote_senders));
 
     // prepare putters
-<<<<<<< HEAD
     let putters: Vec<_> = {
         let b = g.graph.lock().unwrap();
+        let mix_getter = mix.as_ref().map(|_| g.graph.get_getter(g.end).unwrap());
         new_vote_receivers
             .into_iter()
             .map(|new_vote| {
@@ -284,27 +284,11 @@
                     new_vote: new_votes.as_ref().and(Some(new_vote)),
                     x: Crossover::new(crossover),
                     i: 0,
+                    mix_getter,
                 }
             })
             .collect()
     };
-=======
-    let putters: Vec<_> = (0..nputters)
-        .into_iter()
-        .map(|_| {
-            let mix_getter = mix.as_ref().map(|_| g.graph.get_getter(g.end).unwrap());
-            Spoon {
-                article: putters.0.clone(),
-                vote_pre: putters.1.clone(),
-                vote_post: None,
-                new_vote: new_votes.as_mut().map(|&mut (_, ref mut bus)| bus.add_rx()),
-                x: Crossover::new(crossover),
-                i: 0,
-                mix_getter,
-            }
-        })
-        .collect();
->>>>>>> 9c156d17
 
     let put_name = if mix.is_some() { "MIX" } else { "PUT" };
     let put_stats: Vec<_>;
@@ -681,12 +665,8 @@
     vote_post: Option<Mutator>,
     i: usize,
     x: Crossover,
-<<<<<<< HEAD
     new_vote: Option<mpsc::Receiver<Mutator>>,
-=======
-    new_vote: Option<bus::BusReader<Mutator>>,
     mix_getter: Option<distributary::Getter>,
->>>>>>> 9c156d17
 }
 
 impl Writer for Spoon {
