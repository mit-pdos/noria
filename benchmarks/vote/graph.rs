use distributary::{Aggregation, Base, Blender, Join, JoinType, NodeIndex, PersistenceParameters};
use distributary;

use std::sync::{Arc, Mutex};

pub struct Graph {
    setup: Setup,
    pub vote: NodeIndex,
    pub article: NodeIndex,
    pub vc: NodeIndex,
    pub end: NodeIndex,
    pub graph: Arc<Mutex<Blender>>,
}

pub struct Setup {
    pub log: bool,
    pub transactions: bool,
    pub stupid: bool,
    pub partial: bool,
    pub sharding: bool,
}

impl Default for Setup {
    fn default() -> Self {
        Setup {
            log: false,
            transactions: false,
            stupid: false,
            partial: true,
            sharding: true,
        }
    }
}

impl Setup {
    #[allow(dead_code)]
    pub fn with_logging(mut self) -> Self {
        self.log = true;
        self
    }

    #[allow(dead_code)]
    pub fn with_transactions(mut self) -> Self {
        self.transactions = true;
        self
    }

    #[allow(dead_code)]
    pub fn with_stupidity(mut self) -> Self {
        self.stupid = true;
        self
    }

    #[allow(dead_code)]
    pub fn without_partial(mut self) -> Self {
        self.partial = false;
        self
    }

    #[allow(dead_code)]
    pub fn without_sharding(mut self) -> Self {
        self.sharding = false;
        self
    }
}

pub fn make(
    blender: Arc<Mutex<Blender>>,
    s: Setup,
    persistence_params: PersistenceParameters,
) -> Graph {
    let (article, vote, vc, end) = {
        // set up graph
        let mut g = blender.lock().unwrap();
        if s.log {
            g.log_with(distributary::logger_pls());
        }
        if !s.partial {
            g.disable_partial();
        }
        if !s.sharding {
            g.disable_sharding();
        }

        g.with_persistence_options(persistence_params);

<<<<<<< HEAD
        // migrate
        let mut mig = g.start_migration();

=======
    let (article, vote, vc, end) = g.migrate(|mig| {
>>>>>>> 8590bff9
        // add article base node
        let article = if s.transactions {
            mig.add_transactional_base("article", &["id", "title"], Base::default())
        } else {
            mig.add_ingredient("article", &["id", "title"], Base::default())
        };

        // add vote base table
        let vote = if s.transactions {
            mig.add_transactional_base("vote", &["user", "id"], Base::default().with_key(vec![1]))
        } else {
            mig.add_ingredient("vote", &["user", "id"], Base::default().with_key(vec![1]))
        };

        // add vote count
        let vc = mig.add_ingredient(
            "votecount",
            &["id", "votes"],
            Aggregation::COUNT.over(vote, 0, &[1]),
        );

        // add final join using first field from article and first from vc
        use distributary::JoinSource::*;
        let j = Join::new(article, vc, JoinType::Left, vec![B(0, 0), L(1), R(1)]);
        let end = mig.add_ingredient("awvc", &["id", "title", "votes"], j);

        mig.maintain(end, 0);
        (article, vote, vc, end)
    });

    Graph {
        vote: vote.into(),
        article: article.into(),
        vc: vc.into(),
        end: end.into(),
        graph: blender,
        setup: s,
    }
}

impl Graph {
    #[allow(dead_code)]
    pub fn transition(&mut self) -> (NodeIndex, NodeIndex) {
        use distributary::{Aggregation, Base, Join, JoinType, Project, Union};
        use std::collections::HashMap;

        // get all the ids since migration will borrow self
        let vc = self.vc;
        let vote = self.vote;
        let article = self.article;
<<<<<<< HEAD

        // migrate
        let mut g = self.graph.lock().unwrap();
        let mut mig = g.start_migration();

        // add new "ratings" base table
        let b = Base::default().with_key(vec![1]);
        let rating = if self.setup.transactions {
            mig.add_transactional_base("rating", &["user", "id", "stars"], b)
        } else {
            mig.add_ingredient("rating", &["user", "id", "stars"], b)
        };

        let total = if self.setup.stupid {
            // project on 1 to votes
            let upgrade = mig.add_ingredient(
                "upvote",
                &["id", "one"],
                Project::new(vote, &[1], Some(vec![1.into()])),
            );

            // take a union of votes and ratings
            let mut emits = HashMap::new();
            emits.insert(rating, vec![1, 2]);
            emits.insert(upgrade, vec![0, 1]);
            let u = Union::new(emits);
            let both = mig.add_ingredient("both", &["id", "value"], u);

            // add sum of combined ratings
            mig.add_ingredient(
                "total",
                &["id", "total"],
                Aggregation::SUM.over(both, 1, &[0]),
            )
        } else {
            // add sum of ratings
            let rs = mig.add_ingredient(
                "rsum",
                &["id", "total"],
                Aggregation::SUM.over(rating, 2, &[1]),
            );

            // take a union of vote count and rsum
            let mut emits = HashMap::new();
            emits.insert(rs, vec![0, 1]);
            emits.insert(vc, vec![0, 1]);
            let u = Union::new(emits);
            let both = mig.add_ingredient("both", &["id", "value"], u);

            // sum them by article id
            mig.add_ingredient(
                "total",
                &["id", "total"],
                Aggregation::SUM.over(both, 1, &[0]),
            )
        };

        // finally, produce end result
        use distributary::JoinSource::*;
        let j = Join::new(article, total, JoinType::Left, vec![B(0, 0), L(1), R(1)]);
        let newend = mig.add_ingredient("awr", &["id", "title", "score"], j);
        mig.maintain(newend, 0);

        // start processing
        mig.commit();
        (rating, newend)
=======
        let setup = &self.setup;

        self.graph.migrate(|mig| {
            // add new "ratings" base table
            let b = Base::default().with_key(vec![1]);
            let rating = if setup.transactions {
                mig.add_transactional_base("rating", &["user", "id", "stars"], b)
            } else {
                mig.add_ingredient("rating", &["user", "id", "stars"], b)
            };

            let total = if setup.stupid {
                // project on 1 to votes
                let upgrade = mig.add_ingredient(
                    "upvote",
                    &["id", "one"],
                    Project::new(vote, &[1], Some(vec![1.into()])),
                );

                // take a union of votes and ratings
                let mut emits = HashMap::new();
                emits.insert(rating, vec![1, 2]);
                emits.insert(upgrade, vec![0, 1]);
                let u = Union::new(emits);
                let both = mig.add_ingredient("both", &["id", "value"], u);

                // add sum of combined ratings
                mig.add_ingredient(
                    "total",
                    &["id", "total"],
                    Aggregation::SUM.over(both, 1, &[0]),
                )
            } else {
                // add sum of ratings
                let rs = mig.add_ingredient(
                    "rsum",
                    &["id", "total"],
                    Aggregation::SUM.over(rating, 2, &[1]),
                );

                // take a union of vote count and rsum
                let mut emits = HashMap::new();
                emits.insert(rs, vec![0, 1]);
                emits.insert(vc, vec![0, 1]);
                let u = Union::new(emits);
                let both = mig.add_ingredient("both", &["id", "value"], u);

                // sum them by article id
                mig.add_ingredient(
                    "total",
                    &["id", "total"],
                    Aggregation::SUM.over(both, 1, &[0]),
                )
            };

            // finally, produce end result
            use distributary::JoinSource::*;
            let j = Join::new(article, total, JoinType::Left, vec![B(0, 0), L(1), R(1)]);
            let newend = mig.add_ingredient("awr", &["id", "title", "score"], j);
            mig.maintain(newend, 0);
            (rating, newend)
        })
>>>>>>> 8590bff9
    }
}<|MERGE_RESOLUTION|>--- conflicted
+++ resolved
@@ -84,42 +84,37 @@
 
         g.with_persistence_options(persistence_params);
 
-<<<<<<< HEAD
-        // migrate
-        let mut mig = g.start_migration();
-
-=======
-    let (article, vote, vc, end) = g.migrate(|mig| {
->>>>>>> 8590bff9
-        // add article base node
-        let article = if s.transactions {
-            mig.add_transactional_base("article", &["id", "title"], Base::default())
-        } else {
-            mig.add_ingredient("article", &["id", "title"], Base::default())
-        };
-
-        // add vote base table
-        let vote = if s.transactions {
-            mig.add_transactional_base("vote", &["user", "id"], Base::default().with_key(vec![1]))
-        } else {
-            mig.add_ingredient("vote", &["user", "id"], Base::default().with_key(vec![1]))
-        };
-
-        // add vote count
-        let vc = mig.add_ingredient(
-            "votecount",
-            &["id", "votes"],
-            Aggregation::COUNT.over(vote, 0, &[1]),
-        );
-
-        // add final join using first field from article and first from vc
-        use distributary::JoinSource::*;
-        let j = Join::new(article, vc, JoinType::Left, vec![B(0, 0), L(1), R(1)]);
-        let end = mig.add_ingredient("awvc", &["id", "title", "votes"], j);
-
-        mig.maintain(end, 0);
-        (article, vote, vc, end)
-    });
+        g.migrate(|mig| {
+            // add article base node
+            let article = if s.transactions {
+                mig.add_transactional_base("article", &["id", "title"], Base::default())
+            } else {
+                mig.add_ingredient("article", &["id", "title"], Base::default())
+            };
+
+            // add vote base table
+            let vote = if s.transactions {
+                mig.add_transactional_base("vote", &["user", "id"], Base::default().with_key(vec![1]))
+            } else {
+                mig.add_ingredient("vote", &["user", "id"], Base::default().with_key(vec![1]))
+            };
+
+            // add vote count
+            let vc = mig.add_ingredient(
+                "votecount",
+                &["id", "votes"],
+                Aggregation::COUNT.over(vote, 0, &[1]),
+            );
+
+            // add final join using first field from article and first from vc
+            use distributary::JoinSource::*;
+            let j = Join::new(article, vc, JoinType::Left, vec![B(0, 0), L(1), R(1)]);
+            let end = mig.add_ingredient("awvc", &["id", "title", "votes"], j);
+
+            mig.maintain(end, 0);
+            (article, vote, vc, end)
+        })
+    };
 
     Graph {
         vote: vote.into(),
@@ -141,77 +136,11 @@
         let vc = self.vc;
         let vote = self.vote;
         let article = self.article;
-<<<<<<< HEAD
+        let setup = &self.setup;
 
         // migrate
         let mut g = self.graph.lock().unwrap();
-        let mut mig = g.start_migration();
-
-        // add new "ratings" base table
-        let b = Base::default().with_key(vec![1]);
-        let rating = if self.setup.transactions {
-            mig.add_transactional_base("rating", &["user", "id", "stars"], b)
-        } else {
-            mig.add_ingredient("rating", &["user", "id", "stars"], b)
-        };
-
-        let total = if self.setup.stupid {
-            // project on 1 to votes
-            let upgrade = mig.add_ingredient(
-                "upvote",
-                &["id", "one"],
-                Project::new(vote, &[1], Some(vec![1.into()])),
-            );
-
-            // take a union of votes and ratings
-            let mut emits = HashMap::new();
-            emits.insert(rating, vec![1, 2]);
-            emits.insert(upgrade, vec![0, 1]);
-            let u = Union::new(emits);
-            let both = mig.add_ingredient("both", &["id", "value"], u);
-
-            // add sum of combined ratings
-            mig.add_ingredient(
-                "total",
-                &["id", "total"],
-                Aggregation::SUM.over(both, 1, &[0]),
-            )
-        } else {
-            // add sum of ratings
-            let rs = mig.add_ingredient(
-                "rsum",
-                &["id", "total"],
-                Aggregation::SUM.over(rating, 2, &[1]),
-            );
-
-            // take a union of vote count and rsum
-            let mut emits = HashMap::new();
-            emits.insert(rs, vec![0, 1]);
-            emits.insert(vc, vec![0, 1]);
-            let u = Union::new(emits);
-            let both = mig.add_ingredient("both", &["id", "value"], u);
-
-            // sum them by article id
-            mig.add_ingredient(
-                "total",
-                &["id", "total"],
-                Aggregation::SUM.over(both, 1, &[0]),
-            )
-        };
-
-        // finally, produce end result
-        use distributary::JoinSource::*;
-        let j = Join::new(article, total, JoinType::Left, vec![B(0, 0), L(1), R(1)]);
-        let newend = mig.add_ingredient("awr", &["id", "title", "score"], j);
-        mig.maintain(newend, 0);
-
-        // start processing
-        mig.commit();
-        (rating, newend)
-=======
-        let setup = &self.setup;
-
-        self.graph.migrate(|mig| {
+        g.migrate(|mig {
             // add new "ratings" base table
             let b = Base::default().with_key(vec![1]);
             let rating = if setup.transactions {
@@ -271,6 +200,5 @@
             mig.maintain(newend, 0);
             (rating, newend)
         })
->>>>>>> 8590bff9
     }
 }