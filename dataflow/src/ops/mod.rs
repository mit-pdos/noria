use std::borrow::Cow;
use std::collections::{HashMap, HashSet};

use prelude::*;

pub mod base;
pub mod filter;
pub mod grouped;
pub mod identity;
pub mod join;
pub mod latest;
pub mod project;
pub mod rewrite;
pub mod topk;
pub mod trigger;
<<<<<<< HEAD
pub mod rewrite;
pub mod distinct;
=======
pub mod union;
>>>>>>> 688ec4d6

#[derive(Clone, Serialize, Deserialize)]
pub enum NodeOperator {
    Base(base::Base),
    Sum(grouped::GroupedOperator<grouped::aggregate::Aggregator>),
    Extremum(grouped::GroupedOperator<grouped::extremum::ExtremumOperator>),
    Concat(grouped::GroupedOperator<grouped::concat::GroupConcat>),
    Join(join::Join),
    Latest(latest::Latest),
    Project(project::Project),
    Union(union::Union),
    Identity(identity::Identity),
    Filter(filter::Filter),
    TopK(topk::TopK),
    Trigger(trigger::Trigger),
    Rewrite(rewrite::Rewrite),
    Distinct(distinct::Distinct),
}

macro_rules! nodeop_from_impl {
    ($variant:path, $type:ty) => {
        impl From<$type> for NodeOperator {
            fn from(other: $type) -> Self {
                $variant(other)
            }
        }
    };
}

nodeop_from_impl!(NodeOperator::Base, base::Base);
nodeop_from_impl!(
    NodeOperator::Sum,
    grouped::GroupedOperator<grouped::aggregate::Aggregator>
);
nodeop_from_impl!(
    NodeOperator::Extremum,
    grouped::GroupedOperator<grouped::extremum::ExtremumOperator>
);
nodeop_from_impl!(
    NodeOperator::Concat,
    grouped::GroupedOperator<grouped::concat::GroupConcat>
);
nodeop_from_impl!(NodeOperator::Join, join::Join);
nodeop_from_impl!(NodeOperator::Latest, latest::Latest);
nodeop_from_impl!(NodeOperator::Project, project::Project);
nodeop_from_impl!(NodeOperator::Union, union::Union);
nodeop_from_impl!(NodeOperator::Identity, identity::Identity);
nodeop_from_impl!(NodeOperator::Filter, filter::Filter);
nodeop_from_impl!(NodeOperator::TopK, topk::TopK);
nodeop_from_impl!(NodeOperator::Trigger, trigger::Trigger);
nodeop_from_impl!(NodeOperator::Rewrite, rewrite::Rewrite);
nodeop_from_impl!(NodeOperator::Distinct, distinct::Distinct);

macro_rules! impl_ingredient_fn_mut {
    ($self:ident, $fn:ident, $( $arg:ident ),* ) => {
        match *$self {
            NodeOperator::Base(ref mut i) => i.$fn($($arg),*),
            NodeOperator::Sum(ref mut i) => i.$fn($($arg),*),
            NodeOperator::Extremum(ref mut i) => i.$fn($($arg),*),
            NodeOperator::Concat(ref mut i) => i.$fn($($arg),*),
            NodeOperator::Join(ref mut i) => i.$fn($($arg),*),
            NodeOperator::Latest(ref mut i) => i.$fn($($arg),*),
            NodeOperator::Project(ref mut i) => i.$fn($($arg),*),
            NodeOperator::Union(ref mut i) => i.$fn($($arg),*),
            NodeOperator::Identity(ref mut i) => i.$fn($($arg),*),
            NodeOperator::Filter(ref mut i) => i.$fn($($arg),*),
            NodeOperator::TopK(ref mut i) => i.$fn($($arg),*),
            NodeOperator::Trigger(ref mut i) => i.$fn($($arg),*),
            NodeOperator::Rewrite(ref mut i) => i.$fn($($arg),*),
            NodeOperator::Distinct(ref mut i) => i.$fn($($arg),*),

        }
    }
}

macro_rules! impl_ingredient_fn_ref {
    ($self:ident, $fn:ident, $( $arg:ident ),* ) => {
        match *$self {
            NodeOperator::Base(ref i) => i.$fn($($arg),*),
            NodeOperator::Sum(ref i) => i.$fn($($arg),*),
            NodeOperator::Extremum(ref i) => i.$fn($($arg),*),
            NodeOperator::Concat(ref i) => i.$fn($($arg),*),
            NodeOperator::Join(ref i) => i.$fn($($arg),*),
            NodeOperator::Latest(ref i) => i.$fn($($arg),*),
            NodeOperator::Project(ref i) => i.$fn($($arg),*),
            NodeOperator::Union(ref i) => i.$fn($($arg),*),
            NodeOperator::Identity(ref i) => i.$fn($($arg),*),
            NodeOperator::Filter(ref i) => i.$fn($($arg),*),
            NodeOperator::TopK(ref i) => i.$fn($($arg),*),
            NodeOperator::Trigger(ref i) => i.$fn($($arg),*),
            NodeOperator::Rewrite(ref i) => i.$fn($($arg),*),
            NodeOperator::Distinct(ref i) => i.$fn($($arg),*),
        }
    }
}

impl Ingredient for NodeOperator {
    fn take(&mut self) -> NodeOperator {
        impl_ingredient_fn_mut!(self, take,)
    }
    fn ancestors(&self) -> Vec<NodeIndex> {
        impl_ingredient_fn_ref!(self, ancestors,)
    }
    fn must_replay_among(&self) -> Option<HashSet<NodeIndex>> {
        impl_ingredient_fn_ref!(self, must_replay_among,)
    }
    fn suggest_indexes(&self, you: NodeIndex) -> HashMap<NodeIndex, (Vec<usize>, bool)> {
        impl_ingredient_fn_ref!(self, suggest_indexes, you)
    }
    fn resolve(&self, i: usize) -> Option<Vec<(NodeIndex, usize)>> {
        impl_ingredient_fn_ref!(self, resolve, i)
    }
    fn get_base(&self) -> Option<&base::Base> {
        impl_ingredient_fn_ref!(self, get_base,)
    }
    fn get_base_mut(&mut self) -> Option<&mut base::Base> {
        impl_ingredient_fn_mut!(self, get_base_mut,)
    }
    fn is_join(&self) -> bool {
        impl_ingredient_fn_ref!(self, is_join,)
    }
    fn description(&self) -> String {
        impl_ingredient_fn_ref!(self, description,)
    }
    fn on_connected(&mut self, graph: &Graph) {
        impl_ingredient_fn_mut!(self, on_connected, graph)
    }
    fn on_commit(&mut self, you: NodeIndex, remap: &HashMap<NodeIndex, IndexPair>) {
        impl_ingredient_fn_mut!(self, on_commit, you, remap)
    }
    fn on_input(
        &mut self,
        from: LocalNodeIndex,
        data: Records,
        tracer: &mut Tracer,
        replay_key_col: Option<&[usize]>,
        domain: &DomainNodes,
        states: &StateMap,
    ) -> ProcessingResult {
        impl_ingredient_fn_mut!(
            self,
            on_input,
            from,
            data,
            tracer,
            replay_key_col,
            domain,
            states
        )
    }
    fn on_input_raw(
        &mut self,
        from: LocalNodeIndex,
        data: Records,
        tracer: &mut Tracer,
        replay: &ReplayContext,
        domain: &DomainNodes,
        states: &StateMap,
    ) -> RawProcessingResult {
        impl_ingredient_fn_mut!(
            self,
            on_input_raw,
            from,
            data,
            tracer,
            replay,
            domain,
            states
        )
    }
    fn on_eviction(
        &mut self,
        from: LocalNodeIndex,
        key_columns: &[usize],
        keys: &mut Vec<Vec<DataType>>,
    ) {
        impl_ingredient_fn_mut!(self, on_eviction, from, key_columns, keys)
    }
    fn can_query_through(&self) -> bool {
        impl_ingredient_fn_ref!(self, can_query_through,)
    }
    fn query_through<'a>(
        &self,
        columns: &[usize],
        key: &KeyType,
        nodes: &DomainNodes,
        states: &'a StateMap,
    ) -> Option<Option<Box<Iterator<Item = Cow<'a, [DataType]>> + 'a>>> {
        impl_ingredient_fn_ref!(self, query_through, columns, key, nodes, states)
    }
    fn lookup<'a>(
        &self,
        parent: LocalNodeIndex,
        columns: &[usize],
        key: &KeyType,
        domain: &DomainNodes,
        states: &'a StateMap,
    ) -> Option<Option<Box<Iterator<Item = Cow<'a, [DataType]>> + 'a>>> {
        impl_ingredient_fn_ref!(self, lookup, parent, columns, key, domain, states)
    }
    fn parent_columns(&self, column: usize) -> Vec<(NodeIndex, Option<usize>)> {
        impl_ingredient_fn_ref!(self, parent_columns, column)
    }
    fn is_selective(&self) -> bool {
        impl_ingredient_fn_ref!(self, is_selective,)
    }
    fn requires_full_materialization(&self) -> bool {
        impl_ingredient_fn_ref!(self, requires_full_materialization,)
    }
}

#[cfg(test)]
pub mod test {
    use std::cell;
    use std::collections::HashMap;

    use node;
    use prelude::*;

    use petgraph::graph::NodeIndex;

    pub struct MockGraph {
        graph: Graph,
        source: NodeIndex,
        nut: Option<IndexPair>, // node under test
        pub states: StateMap,
        nodes: DomainNodes,
        remap: HashMap<NodeIndex, IndexPair>,
    }

    impl MockGraph {
        pub fn new() -> MockGraph {
            let mut graph = Graph::new();
            let source = graph.add_node(Node::new(
                "source",
                &["because-type-inference"],
                node::NodeType::Source,
                true,
            ));
            MockGraph {
                graph: graph,
                source: source,
                nut: None,
                states: StateMap::new(),
                nodes: DomainNodes::default(),
                remap: HashMap::new(),
            }
        }

        pub fn add_base(&mut self, name: &str, fields: &[&str]) -> IndexPair {
            self.add_base_defaults(name, fields, vec![])
        }

        pub fn add_base_defaults(
            &mut self,
            name: &str,
            fields: &[&str],
            defaults: Vec<DataType>,
        ) -> IndexPair {
            use ops::base::Base;
            let mut i = Base::new(defaults);
            i.on_connected(&self.graph);
            let i: NodeOperator = i.into();
            let global = self.graph.add_node(Node::new(name, fields, i, false));
            self.graph.add_edge(self.source, global, ());
            let mut remap = HashMap::new();
            let local = unsafe { LocalNodeIndex::make(self.remap.len() as u32) };
            let mut ip: IndexPair = global.into();
            ip.set_local(local);
            self.graph
                .node_weight_mut(global)
                .unwrap()
                .set_finalized_addr(ip);
            remap.insert(global, ip);
            self.graph
                .node_weight_mut(global)
                .unwrap()
                .on_commit(&remap);
            self.states.insert(local, box MemoryState::default());
            self.remap.insert(global, ip);
            ip
        }

        pub fn graphviz(&self) -> String {
            let mut s = String::new();

            let indentln = |s: &mut String| s.push_str("    ");

            // header.
            s.push_str("digraph {{\n");

            // global formatting.
            indentln(&mut s);
            s.push_str("node [shape=record, fontsize=10]\n");

            // node descriptions.
            for index in self.graph.node_indices() {
                let node = &self.graph[index];
                let materialization_status = if node.is_localized() {
                    match self.states.get(&node.local_addr()) {
                        Some(ref s) => if s.is_partial() {
                            MaterializationStatus::Partial
                        } else {
                            MaterializationStatus::Full
                        },
                        None => MaterializationStatus::Not,
                    }
                } else {
                    MaterializationStatus::Not
                };
                indentln(&mut s);
                s.push_str(&format!("{}", index.index()));
                s.push_str(&node.describe(index, materialization_status));
            }

            // edges.
            for (_, edge) in self.graph.raw_edges().iter().enumerate() {
                indentln(&mut s);
                s.push_str(&format!(
                    "{} -> {}",
                    edge.source().index(),
                    edge.target().index()
                ));
                s.push_str("\n");
            }

            // footer.
            s.push_str("}}");

            s
        }

        pub fn set_op<I>(&mut self, name: &str, fields: &[&str], mut i: I, materialized: bool)
        where
            I: Ingredient + Into<NodeOperator>,
        {
            use petgraph;
            assert!(self.nut.is_none(), "only one node under test is supported");

            i.on_connected(&self.graph);
            let parents = i.ancestors();
            assert!(!parents.is_empty(), "node under test should have ancestors");

            let i: NodeOperator = i.into();
            let global = self.graph.add_node(Node::new(name, fields, i, false));
            let local = unsafe { LocalNodeIndex::make(self.remap.len() as u32) };
            if materialized {
                self.states.insert(local, box MemoryState::default());
            }
            for parent in parents {
                self.graph.add_edge(parent, global, ());
            }
            let mut ip: IndexPair = global.into();
            ip.set_local(local);
            self.remap.insert(global, ip);
            self.graph
                .node_weight_mut(global)
                .unwrap()
                .set_finalized_addr(ip);
            self.graph
                .node_weight_mut(global)
                .unwrap()
                .on_commit(&self.remap);

            // we need to set the indices for all the base tables so they *actually* store things.
            let idx = self.graph[global].suggest_indexes(global);
            for (tbl, (col, _)) in idx {
                if let Some(ref mut s) = self.states.get_mut(self.graph[tbl].local_addr()) {
                    s.add_key(&col[..], None);
                }
            }
            // and get rid of states we don't need
            let unused: Vec<_> = self.remap
                .values()
                .filter_map(|ni| {
                    let ni = *self.graph[ni.as_global()].local_addr();
                    self.states.get(&ni).map(move |s| (ni, !s.is_useful()))
                })
                .filter(|&(_, x)| x)
                .collect();
            for (ni, _) in unused {
                self.states.remove(&ni);
            }

            // we're now committing to testing this op
            // add all nodes to the same domain
            for node in self.graph.node_weights_mut() {
                if node.is_source() {
                    continue;
                }
                node.add_to(0.into());
            }
            // store the id
            self.nut = Some(ip);
            // and also set up the node list
            let mut nodes = vec![];
            let mut topo = petgraph::visit::Topo::new(&self.graph);
            while let Some(node) = topo.next(&self.graph) {
                if node == self.source {
                    continue;
                }
                let n = self.graph[node].take();
                let n = n.finalize(&self.graph);
                nodes.push((node, n));
            }

            self.nodes = nodes
                .into_iter()
                .map(|(_, n)| {
                    use std::cell;
                    (*n.local_addr(), cell::RefCell::new(n))
                })
                .collect();
        }

        pub fn seed(&mut self, base: IndexPair, data: Vec<DataType>) {
            assert!(self.nut.is_some(), "seed must happen after set_op");

            // base here is some identifier that was returned by Self::add_base.
            // which means it's a global address (and has to be so that it will correctly refer to
            // ancestors pre on_commit). we need to translate it into a local address.
            // since we set up the graph, we actually know that the NodeIndex is simply one greater
            // than the local index (since bases are added first, and assigned local + global
            // indices in order, but global ids are prefixed by the id of the source node).

            // no need to call on_input since base tables just forward anyway

            // if the base node has state, keep it
            if let Some(ref mut state) = self.states.get_mut(&*base) {
                state.process_records(&mut vec![data].into(), None);
            } else {
                assert!(
                    false,
                    "unnecessary seed value for {} (never used by any node)",
                    base.as_global().index()
                );
            }
        }

        pub fn unseed(&mut self, base: IndexPair) {
            assert!(self.nut.is_some(), "unseed must happen after set_op");
            let global = self.nut.unwrap().as_global();
            let idx = self.graph[global].suggest_indexes(global);
            let mut state = MemoryState::default();
            for (tbl, (col, _)) in idx {
                if tbl == base.as_global() {
                    state.add_key(&col[..], None);
                }
            }

            self.states.insert(*base, box state);
        }

        pub fn one<U: Into<Records>>(&mut self, src: IndexPair, u: U, remember: bool) -> Records {
            assert!(self.nut.is_some());
            assert!(!remember || self.states.contains_key(&*self.nut.unwrap()));

            let mut u = {
                let id = self.nut.unwrap();
                let mut n = self.nodes[&*id].borrow_mut();
                let m = n.on_input(*src, u.into(), &mut None, None, &self.nodes, &self.states);
                assert_eq!(m.misses, vec![]);
                m.results
            };

            if !remember || !self.states.contains_key(&*self.nut.unwrap()) {
                return u;
            }

            node::materialize(&mut u, None, self.states.get_mut(&*self.nut.unwrap()));
            u
        }

        pub fn one_row<R: Into<Record>>(
            &mut self,
            src: IndexPair,
            d: R,
            remember: bool,
        ) -> Records {
            self.one::<Record>(src, d.into(), remember)
        }

        pub fn narrow_one<U: Into<Records>>(&mut self, u: U, remember: bool) -> Records {
            let src = self.narrow_base_id();
            self.one::<Records>(src, u.into(), remember)
        }

        pub fn narrow_one_row<R: Into<Record>>(&mut self, d: R, remember: bool) -> Records {
            self.narrow_one::<Record>(d.into(), remember)
        }

        pub fn node(&self) -> cell::Ref<Node> {
            self.nodes[&*self.nut.unwrap()].borrow()
        }

        pub fn narrow_base_id(&self) -> IndexPair {
            assert_eq!(self.remap.len(), 2 /* base + nut */);
            *self.remap
                .values()
                .skip_while(|&n| n.as_global() == self.nut.unwrap().as_global())
                .next()
                .unwrap()
        }
    }
}<|MERGE_RESOLUTION|>--- conflicted
+++ resolved
@@ -13,12 +13,8 @@
 pub mod rewrite;
 pub mod topk;
 pub mod trigger;
-<<<<<<< HEAD
-pub mod rewrite;
 pub mod distinct;
-=======
 pub mod union;
->>>>>>> 688ec4d6
 
 #[derive(Clone, Serialize, Deserialize)]
 pub enum NodeOperator {
