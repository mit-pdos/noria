--- conflicted
+++ resolved
@@ -13,13 +13,8 @@
 # https://github.com/tower-rs/tokio-tower/pull/6
 # optional -- just a perf optimization
 tokio-tower = { git = "https://github.com/tower-rs/tokio-tower.git", branch = "no-box" }
-<<<<<<< HEAD
-# https://github.com/tokio-rs/tokio/pull/2160
-# optional -- just saves us from busy future loops
-tokio = { git = "https://github.com/tokio-rs/tokio.git", branch="more-block-in-place" }
-tsunami = { git = "https://github.com/jonhoo/tsunami.git", branch = "openssh" }
-=======
 # https://github.com/tokio-rs/tokio/pull/2409
 # required -- nested block_in_place calls
 tokio = { git = "https://github.com/tokio-rs/tokio.git" }
->>>>>>> a0f468f3
+# openssh branch of tsunami
+tsunami = { git = "https://github.com/jonhoo/tsunami.git", branch = "openssh" }